--- conflicted
+++ resolved
@@ -30,18 +30,12 @@
         assert from_df.neighbors[0] == check
         assert rook.neighbors[0] == check
 
-<<<<<<< HEAD
         with pytest.raises(AttributeError):
-            mm.Queen_higher(2, geodataframe=None, weights=None)
-
-=======
-        with pytest.raises(Warning):
             mm.sw_high(2, gdf=None, weights=None)
 
         with pytest.raises(ValueError):
             mm.sw_high(2, gdf=self.df_tessellation, contiguity='nonexistent')
 
->>>>>>> b3f0e7cd
     def test_gdf_to_nx(self):
         nx = mm.gdf_to_nx(self.df_streets)
         assert nx.number_of_nodes() == 29
