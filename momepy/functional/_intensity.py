--- conflicted
+++ resolved
@@ -1,18 +1,11 @@
 import numpy as np
-<<<<<<< HEAD
-=======
 import pandas as pd
->>>>>>> 452a449b
 import shapely
 from geopandas import GeoDataFrame, GeoSeries
 from libpysal.graph import Graph
 from pandas import Series
 
-<<<<<<< HEAD
-__all__ = ["courtyards", "count"]
-=======
-__all__ = ["courtyards", "node_density"]
->>>>>>> 452a449b
+__all__ = ["courtyards", "node_density", "count"]
 
 
 def courtyards(geometry: GeoDataFrame | GeoSeries, graph: Graph) -> Series:
@@ -59,37 +52,6 @@
     return result
 
 
-<<<<<<< HEAD
-def count(
-    left: GeoDataFrame,
-    right: GeoDataFrame,
-    right_group_key: Series | np.ndarray,
-    weighted=False,
-) -> Series:
-    """
-    Calculate the number of elements within an aggregated structure. Aggregated
-    structures can typically be blocks, street segments, or street nodes (their
-    snapepd objects). The right gdf has to have a unique ID of aggregated structures
-    assigned before hand (e.g. using :py:func:`momepy.get_network_id`).
-    If ``weighted=True``, the number of elements will be divided by the area of
-    length (based on geometry type) of aggregated elements, to return relative value.
-
-    .. math::
-        \\sum_{i \\in aggr} (n_i);\\space \\frac{\\sum_{i \\in aggr} (n_i)}{area_{aggr}}
-
-    Adapted from :cite:`hermosilla2012` and :cite:`feliciotti2018`.
-
-    Parameters
-    ----------
-    left : GeoDataFrame
-        A GeoDataFrame containing aggregation to analyse.
-    right : GeoDataFrame
-        A GeoDataFrame containing objects to analyse.
-    right_group_key: np.array | pd.Series
-        The group key that assigns objects from ``right`` to ``left``.
-    weighted : bool (default False)
-        If ``True``, count will be divided by the area or length.
-=======
 def node_density(
     nodes: GeoDataFrame, edges: GeoDataFrame, graph: Graph, weighted: bool = False
 ) -> Series:
@@ -115,40 +77,10 @@
         A spatial weights matrix capturing relationship between nodes.
     weighted : bool (default False)
         If ``True``, density will take into account node degree as ``k-1``.
->>>>>>> 452a449b
 
     Returns
     -------
     Series
-<<<<<<< HEAD
-
-    Examples
-    --------
-    >>> blocks_df['buildings_count'] = mm.count(blocks_df,
-    ...                                         buildings_df,
-    ...                                         buildings_df['bID'])
-    """
-
-    if isinstance(right_group_key, np.ndarray):
-        right_group_key = Series(right_group_key, index=right.index)
-
-    stats = (
-        right.loc[right_group_key.index.values].groupby(right_group_key.values).size()
-    )
-
-    # fill missing values with 0s
-    results = Series(0, left.index)
-    results.loc[stats.index.values] = stats.values
-    if weighted:
-        if left.geometry[0].geom_type in ["Polygon", "MultiPolygon"]:
-            results = results / left.geometry.area
-        elif left.geometry[0].geom_type in ["LineString", "MultiLineString"]:
-            results = results / left.geometry.length
-        else:
-            raise TypeError("Geometry type does not support weighting.")
-
-    return results
-=======
         A Series containing resulting values.
 
     Examples
@@ -179,4 +111,65 @@
         summation_values = pd.Series(np.ones(nodes.shape[0]), index=nodes.index)
 
     return graph.apply(summation_values, _calc_nodedensity, edges=edges)
->>>>>>> 452a449b
+
+
+def count(
+    left: GeoDataFrame,
+    right: GeoDataFrame,
+    right_group_key: Series | np.ndarray,
+    weighted=False,
+) -> Series:
+    """Calculate the number of elements within an aggregated structure.
+
+    Aggregated structures can typically be blocks, street segments, or street nodes
+    (their snappedd objects). The right gdf has to have a unique ID of aggregated
+    structures assigned before hand (e.g. using :py:func:`momepy.get_network_id`).
+    If ``weighted=True``, the number of elements will be divided by the area of
+    length (based on geometry type) of aggregated elements, to return relative value.
+
+    .. math::
+        \\sum_{i \\in aggr} (n_i);\\space \\frac{\\sum_{i \\in aggr} (n_i)}{area_{aggr}}
+
+    Adapted from :cite:`hermosilla2012` and :cite:`feliciotti2018`.
+
+    Parameters
+    ----------
+    left : GeoDaStaFrame
+        A GeoDataFrame containing aggregation to analyse.
+    right : GeoDataFrame
+        A GeoDataFrame containing objects to analyse.
+    right_group_key: np.array | pd.Series
+        The group key that assigns objects from ``right`` to ``left``.
+    weighted : bool (default False)
+        If ``True``, count will be divided by the area or length.
+
+    Returns
+    -------
+    Series
+
+    Examples
+    --------
+    >>> blocks_df['buildings_count'] = mm.count(blocks_df,
+    ...                                         buildings_df,
+    ...                                         buildings_df['bID'])
+    """
+
+    if isinstance(right_group_key, np.ndarray):
+        right_group_key = Series(right_group_key, index=right.index)
+
+    stats = (
+        right.loc[right_group_key.index.values].groupby(right_group_key.values).size()
+    )
+
+    # fill missing values with 0s
+    results = Series(0, left.index)
+    results.loc[stats.index.values] = stats.values
+    if weighted:
+        if left.geometry[0].geom_type in ["Polygon", "MultiPolygon"]:
+            results = results / left.geometry.area
+        elif left.geometry[0].geom_type in ["LineString", "MultiLineString"]:
+            results = results / left.geometry.length
+        else:
+            raise TypeError("Geometry type does not support weighting.")
+
+    return results