import warnings

import numpy as np
<<<<<<< HEAD
import scipy as sp
=======
import pandas as pd
>>>>>>> 889fb44d
from libpysal.graph import Graph
from numpy.typing import NDArray
from packaging.version import Version
from pandas import DataFrame, Series

<<<<<<< HEAD
import momepy as mm

__all__ = ["describe", "values_range", "theil", "simpson", "shannon", "gini", "unique"]
=======
try:
    from numba import njit

    HAS_NUMBA = True
except (ModuleNotFoundError, ImportError):
    HAS_NUMBA = False
    from libpysal.common import jit as njit

__all__ = ["describe", "describe_reached"]


@njit
def _mode(array):
    """Custom mode function for numba."""
    array = np.sort(array.ravel())
    mask = np.empty(array.shape, dtype=np.bool_)
    mask[:1] = True
    mask[1:] = array[1:] != array[:-1]
    unique = array[mask]
    idx = np.nonzero(mask)[0]
    idx = np.append(idx, mask.size)
    counts = np.diff(idx)
    return unique[np.argmax(counts)]


@njit
def _describe(values, q, include_mode=False):
    """Helper function to calculate average."""
    nan_tracker = np.isnan(values)

    if nan_tracker.all():
        return [
            np.nan,
            np.nan,
            np.nan,
            np.nan,
            np.nan,
            np.nan,
            np.nan,
        ]

    else:
        values = values[~np.isnan(values)]

    if len(values) > 2:
        lower, higher = np.percentile(values, q)
        values = values[(lower <= values) & (values <= higher)]

    mean = np.mean(values)
    n = values.shape[0]
    if n == 1:
        std = np.nan
    else:
        # for pandas compatability
        std = np.sqrt(np.sum(np.abs(values - mean) ** 2) / (n - 1))

    results = [
        n,
        mean,
        np.median(values),
        std,
        np.min(values),
        np.max(values),
        np.sum(values),
    ]

    if include_mode:
        results.append(_mode(values))

    return results


def _compute_stats(grouper, q=None, include_mode=False):
    """
    Fast compute of "count", "mean", "median", "std", "min", "max", "sum" statistics,
    with optional mode and quartile limits.

    Parameters
    ----------
    grouper : pandas.GroupBy
        Groupby Object which specifies the aggregations to be performed.
    q : tuple[float, float] | None, optional
        Tuple of percentages for the percentiles to compute. Values must be between 0
        and 100 inclusive. When set, values below and above the percentiles will be
        discarded before computation of the average. The percentiles are computed for
        each neighborhood. By default None.
    include_mode : False
        Compute mode along with other statistics. Default is False. Mode is
        computationally expensive and not useful for continous variables.

    Returns
    -------
    DataFrame
    """
    if q is None:
        stat_ = grouper.agg(["count", "mean", "median", "std", "min", "max", "sum"])
        if include_mode:
            stat_["mode"] = grouper.agg(lambda x: _mode(x.values))
    else:
        agg = grouper.agg(lambda x: _describe(x.values, q=q, include_mode=include_mode))
        stat_ = DataFrame(np.stack(agg.values), index=agg.index)
        cols = ["count", "mean", "median", "std", "min", "max", "sum"]
        if include_mode:
            cols.append("mode")
        stat_.columns = cols

    return stat_
>>>>>>> 889fb44d


def describe(
    y: NDArray[np.float_] | Series,
    graph: Graph,
    q: tuple[float, float] | None = None,
    include_mode: bool = False,
) -> DataFrame:
    """Describe the distribution of values within a set neighbourhood.

    Given the graph, computes the descriptive statistics of values within the
    neighbourhood of each node. Optionally, the values can be limited to a certain
    quantile range before computing the statistics.

    Notes
    -----
    The index of ``values`` must match the index along which the ``graph`` is
    built.

    The numba package is used extensively in this function to accelerate the computation
    of statistics. Without numba, these computations may become slow on large data.

    Parameters
    ----------
    y : NDArray[np.float_] | Series
        An 1D array of numeric values to be described.
    graph : libpysal.graph.Graph
        Graph representing spatial relationships between elements.
    q : tuple[float, float] | None, optional
        Tuple of percentages for the percentiles to compute. Values must be between 0
        and 100 inclusive. When set, values below and above the percentiles will be
        discarded before computation of the average. The percentiles are computed for
        each neighborhood. By default None.
    include_mode : False
        Compute mode along with other statistics. Default is False. Mode is
        computationally expensive and not useful for continous variables.

    Returns
    -------
    DataFrame
        A DataFrame with descriptive statistics.
    """

    if not HAS_NUMBA:
        warnings.warn(
            "The numba package is used extensively in this function to accelerate the"
            " computation of statistics but it is not installed or  cannot be imported."
            " Without numba, these computations may become slow on large data.",
            UserWarning,
            stacklevel=2,
        )

    if not isinstance(y, Series):
        y = Series(y)

    grouper = y.take(graph._adjacency.index.codes[1]).groupby(
        graph._adjacency.index.codes[0]
    )

    return _compute_stats(grouper, q, include_mode)


def describe_reached(
    y: np.ndarray | Series,
    graph_index: np.ndarray | Series,
    result_index: pd.Index = None,
    graph: Graph = None,
    q: tuple | list | None = None,
    include_mode: bool = False,
) -> DataFrame:
    """Describe the distribution of values reached on a neighbourhood graph.

    Given a neighborhood graph or a grouping, computes the descriptive statistics
    of values reached. Optionally, the values can be limited to a certain
    quantile range before computing the statistics.

    The statistics calculated are count, sum, mean, median, std.
    Optionally, mode can be calculated, or the statistics can be calculated in
    quantiles ``q``.

    The neighbourhood is defined in ``graph``. If ``graph`` is ``None``,
    the function will assume topological distance ``0`` (element itself)
    and ``result_index`` is required in order to arrange the results.
    If ``graph``, the results are arranged according to the spatial weights ordering.

    Adapted from :cite:`hermosilla2012` and :cite:`feliciotti2018`.

    Notes
    -----
    The numba package is used extensively in this function to accelerate the computation
    of statistics. Without numba, these computations may become slow on large data.

    Parameters
    ----------
    y : Series | numpy.array
        A Series or numpy.array containing values to analyse.
    graph_index : Series | numpy.array
        The unique ID that specifies the aggregation
        of ``y`` objects to ``graph`` groups.
    result_index : pd.Index (default None)
        An index that specifies how to order the results when ``graph`` is None.
        When ``graph`` is given, the index is derived from its unique IDs.
    graph : libpysal.graph.Graph (default None)
        A spatial weights matrix of the element ``y`` is grouped into.
    q : tuple[float, float] | None, optional
        Tuple of percentages for the percentiles to compute. Values must be between 0
        and 100 inclusive. When set, values below and above the percentiles will be
        discarded before computation of the average. The percentiles are computed for
        each neighborhood. By default None.
    include_mode : False
        Compute mode along with other statistics. Default is False. Mode is
        computationally expensive and not useful for continous variables.

    Returns
    -------
    DataFrame

    Examples
    --------
    >>> res = mm.describe_reached(
    ...         tessellation['area'], tessellation['nID'] , graph=streets_q1
    ...     )
    >>> streets["tessalations_reached"] = res['count']
    >>> streets["tessalations_reached_area"] = res['sum']

    """

    if Version(pd.__version__) <= Version("2.1.0"):
        raise ImportError("pandas 2.1.0 or newer is required to use this function.")

    if not HAS_NUMBA:
        warnings.warn(
            "The numba package is used extensively in this function to accelerate the"
            " computation of statistics but it is not installed or  cannot be imported."
            " Without numba, these computations may become slow on large data.",
            UserWarning,
            stacklevel=2,
        )

    param_err = ValueError(
        "One of result_index or graph has to be specified, but not both."
    )
    # case where params are none
    if (result_index is None) and (graph is None):
        raise param_err
    elif result_index is None:
        result_index = graph.unique_ids
    elif graph is None:
        result_index = result_index
    # case where both params are passed
    else:
        raise param_err

    # series indice needs renaming, since multiindices
    # without explicit names cannot be joined
    if isinstance(y, np.ndarray):
        y = pd.Series(y, name="obs_index")
    else:
        y = y.rename_axis("obs_index")

    if isinstance(graph_index, np.ndarray):
        graph_index = pd.Series(graph_index, name="neighbor")
    else:
        graph_index = graph_index.rename("neighbor")

    # aggregate data
    if graph is None:
        grouper = y.groupby(graph_index)

    else:
        df_multi_index = y.to_frame().set_index(graph_index, append=True).swaplevel()
        combined_index = graph.adjacency.index.join(df_multi_index.index).dropna()
        grouper = y.loc[combined_index.get_level_values(-1)].groupby(
            combined_index.get_level_values(0)
        )

    stats = _compute_stats(grouper, q, include_mode)

    result = pd.DataFrame(
        np.full((result_index.shape[0], stats.shape[1]), np.nan), index=result_index
    )
    result.loc[stats.index.values] = stats.values
    result.columns = stats.columns
    # fill only counts with zeros, other stats are NA
    result.loc[:, "count"] = result.loc[:, "count"].fillna(0)
    result.index.names = result_index.names

<<<<<<< HEAD
    return stat_


def values_range(
    data: DataFrame | Series, graph: Graph, rng: tuple | list = (0, 100), **kwargs
):
    """
    Calculates the range of values within neighbours defined in ``graph``.
    Uses ``scipy.stats.iqr`` under the hood.

    Adapted from :cite:`dibble2017`.

    Parameters
    ----------
    data : DataFrame | Series
        A DataFrame or Series containing the values to be analysed.
    graph : libpysal.graph.Graph
        A spatial weights matrix for the data.
    rng : tuple, list, optional (default (0,100)))
        A two-element sequence containing floats between 0 and 100 (inclusive)
        that are the percentiles over which to compute the range.
        The order of the elements is not important.
    **kwargs : dict
        Optional arguments for ``scipy.stats.iqr``.

    Returns
    ----------
    Series
        A Series containing resulting values.

    Examples
    --------
    >>> tessellation_df['area_IQR_3steps'] = mm.range(tessellation_df['area'],
    ...                                               graph,
    ...                                               rng=(25, 75))
    """

    def _apply_range(values):
        return sp.stats.iqr(values, rng=rng, **kwargs)

    return graph.apply(data, _apply_range)


def theil(data: DataFrame | Series, graph: Graph, rng: tuple | list = None):
    """
    Calculates the Theil measure of inequality of values within neighbours defined in
    ``graph``. Uses ``inequality.theil.Theil`` under the hood.
    Requires '`inequality`' package.

    .. math::

        T = \\sum_{i=1}^n \\left(
            \\frac{y_i}{\\sum_{i=1}^n y_i} \\ln \\left[
                N \\frac{y_i} {\\sum_{i=1}^n y_i}
            \\right]
        \\right)

    Parameters
    ----------
    data : DataFrame | Series
        A DataFrame or Series containing the values to be analysed.
    graph : libpysal.graph.Graph
        A spatial weights matrix for the data.
    rng : tuple, list, optional (default (0,100)))
        A two-element sequence containing floats between 0 and 100 (inclusive)
        that are the percentiles over which to compute the range.
        The order of the elements is not important.

    Returns
    ----------
    Series
        A Series containing resulting values.

    Examples
    --------
    >>> tessellation_df['area_Theil'] = mm.theil(tessellation_df['area'],
    ...                                          graph)
    """

    try:
        from inequality.theil import Theil
    except ImportError as err:
        raise ImportError("The 'inequality' package is required.") from err
    if rng:
        from momepy import limit_range

    def _apply_theil(values):
        if rng:
            values = limit_range(values, rng=rng)
        return Theil(values).T

    return graph.apply(data, _apply_theil)


def simpson(
    data: DataFrame | Series,
    graph: Graph,
    binning: str = "HeadTailBreaks",
    gini_simpson: bool = False,
    inverse: bool = False,
    categorical: bool = False,
    **classification_kwds,
):
    """
    Calculates the Simpson's diversity index of values within neighbours defined in
    ``graph``. Uses ``mapclassify.classifiers`` under the hood for binning.
    Requires ``mapclassify>=.2.1.0`` dependency.

    .. math::

        \\lambda=\\sum_{i=1}^{R} p_{i}^{2}

    Adapted from :cite:`feliciotti2018`.

    Parameters
    ----------
    data : DataFrame | Series
        A DataFrame or Series containing the values to be analysed.
    graph : libpysal.graph.Graph
        A spatial weights matrix for the data.
    binning : str (default 'HeadTailBreaks')
        One of mapclassify classification schemes. For details see
        `mapclassify API documentation <http://pysal.org/mapclassify/api.html>`_.
    gini_simpson : bool (default False)
        Return Gini-Simpson index instead of Simpson index (``1 - λ``).
    inverse : bool (default False)
        Return Inverse Simpson index instead of Simpson index (``1 / λ``).
    categorical : bool (default False)
        Treat values as categories (will not use ``binning``).
    **classification_kwds : dict
        Keyword arguments for the classification scheme.
        For details see `mapclassify documentation <https://pysal.org/mapclassify>`_.

    Returns
    -------
    Series
        A Series containing resulting values.

    Examples
    --------
    >>> tessellation_df['area_Simpson'] = mm.simpson(tessellation_df['area'],
    ...                                              graph)

    See also
    --------
    momepy.simpson_diversity : Calculates the Simpson's diversity index of data.
    """
    if not categorical:
        try:
            from mapclassify import classify
        except ImportError as err:
            raise ImportError(
                "The 'mapclassify >= 2.4.2` package is required."
            ) from err
        bins = classify(data, scheme=binning, **classification_kwds).bins
    else:
        bins = None

    def _apply_simpson_diversity(values):
        return mm.simpson_diversity(
            values,
            bins,
            categorical=categorical,
        )

    result = graph.apply(data, _apply_simpson_diversity)

    if gini_simpson:
        result = 1 - result
    elif inverse:
        result = 1 / result
    return result


def shannon(
    data: DataFrame | Series,
    graph: Graph,
    binning: str = "HeadTailBreaks",
    categorical: bool = False,
    categories: list = None,
    **classification_kwds,
):
    """
    Calculates the Shannon index of values within neighbours defined in
    ``graph``. Uses ``mapclassify.classifiers`` under the hood
    for binning. Requires ``mapclassify>=.2.1.0`` dependency.

    .. math::

        H^{\\prime}=-\\sum_{i=1}^{R} p_{i} \\ln p_{i}

    Parameters
    ----------
    data : DataFrame | Series
        A DataFrame or Series containing the values to be analysed.
    graph : libpysal.graph.Graph
        A spatial weights matrix for the data.
    binning : str (default 'HeadTailBreaks')
        One of mapclassify classification schemes. For details see
        `mapclassify API documentation <http://pysal.org/mapclassify/api.html>`_.
    categorical : bool (default False)
        Treat values as categories (will not use binning).
    categories : list-like (default None)
        A list of categories. If ``None``, ``values.unique()`` is used.
    **classification_kwds : dict
        Keyword arguments for classification scheme
        For details see `mapclassify documentation <https://pysal.org/mapclassify>`_.

    Returns
    ----------
    Series
        A Series containing resulting values.

    Examples
    --------
    >>> tessellation_df['area_Shannon'] = mm.shannon(tessellation_df['area'],
    ...                                              graph)
    """

    if not categories:
        categories = data.unique()

    if not categorical:
        try:
            from mapclassify import classify
        except ImportError as err:
            raise ImportError(
                "The 'mapclassify >= 2.4.2` package is required."
            ) from err
        bins = classify(data, scheme=binning, **classification_kwds).bins
    else:
        bins = categories

    def _apply_shannon(values):
        return mm.shannon_diversity(values, bins, categorical, categories)

    return graph.apply(data, _apply_shannon)


def gini(data: DataFrame | Series, graph: Graph, rng: tuple | list = None):
    """
    Calculates the Gini index of values within neighbours defined in
    ``graph``. Uses ``inequality.gini.Gini`` under the hood.
    Requires '`inequality`' package.

    .. math::

    Parameters
    ----------
    data : DataFrame | Series
        A DataFrame or Series containing the values to be analysed.
    graph : libpysal.graph.Graph
        A spatial weights matrix for the data.
    rng : tuple, list, optional (default (0,100)))
        A two-element sequence containing floats between 0 and 100 (inclusive)
        that are the percentiles over which to compute the range.
        The order of the elements is not important.

    Returns
    ----------
    Series
        A Series containing resulting values.

    Examples
    --------
    >>> tessellation_df['area_Gini'] = mm.gini(tessellation_df['area'],
    ...                                              graph)
    """
    try:
        from inequality.gini import Gini
    except ImportError as err:
        raise ImportError("The 'inequality' package is required.") from err

    if data.min() < 0:
        raise ValueError(
            "Values contain negative numbers. Normalise data before"
            "using momepy.Gini."
        )
    if rng:
        from momepy import limit_range

    def _apply_gini(values):
        if isinstance(values, Series):
            values = values.values
        if rng:
            values = limit_range(values, rng=rng)
        return Gini(values).g

    return graph.apply(data, _apply_gini)


def unique(data: DataFrame | Series, graph: Graph, dropna: bool = True):
    """
    Calculates the number of unique values within neighbours defined in
    ``graph``.

    .. math::


    Parameters
    ----------
    data : DataFrame | Series
        A DataFrame or Series containing the values to be analysed.
    graph : libpysal.graph.Graph
        A spatial weights matrix for the data.
    dropna : bool (default True)
        Don’t include ``NaN`` in the counts of unique values.

    Returns
    ----------
    Series
        A Series containing resulting values.

    Examples
    --------
    >>> tessellation_df['cluster_unique'] = mm.Unique(tessellation_df['cluster'],
    ...                                              graph)
    """

    def _apply_range(values):
        return values.nunique(dropna=dropna)

    return graph.apply(data, _apply_range)
=======
    return result
>>>>>>> 889fb44d
<|MERGE_RESOLUTION|>--- conflicted
+++ resolved
@@ -1,21 +1,15 @@
 import warnings
 
 import numpy as np
-<<<<<<< HEAD
+import pandas as pd
 import scipy as sp
-=======
-import pandas as pd
->>>>>>> 889fb44d
 from libpysal.graph import Graph
 from numpy.typing import NDArray
 from packaging.version import Version
 from pandas import DataFrame, Series
 
-<<<<<<< HEAD
 import momepy as mm
 
-__all__ = ["describe", "values_range", "theil", "simpson", "shannon", "gini", "unique"]
-=======
 try:
     from numba import njit
 
@@ -24,7 +18,16 @@
     HAS_NUMBA = False
     from libpysal.common import jit as njit
 
-__all__ = ["describe", "describe_reached"]
+__all__ = [
+    "describe",
+    "describe_reached",
+    "values_range",
+    "theil",
+    "simpson",
+    "shannon",
+    "gini",
+    "unique",
+]
 
 
 @njit
@@ -123,7 +126,6 @@
         stat_.columns = cols
 
     return stat_
->>>>>>> 889fb44d
 
 
 def describe(
@@ -184,6 +186,322 @@
     )
 
     return _compute_stats(grouper, q, include_mode)
+
+
+def values_range(
+    data: DataFrame | Series, graph: Graph, rng: tuple | list = (0, 100), **kwargs
+):
+    """Calculates the range of values within neighbours defined in ``graph``.
+    Uses ``scipy.stats.iqr`` under the hood.
+
+    Adapted from :cite:`dibble2017`.
+
+    Parameters
+    ----------
+    data : DataFrame | Series
+        A DataFrame or Series containing the values to be analysed.
+    graph : libpysal.graph.Graph
+        A spatial weights matrix for the data.
+    rng : tuple, list, optional (default (0,100)))
+        A two-element sequence containing floats between 0 and 100 (inclusive)
+        that are the percentiles over which to compute the range.
+        The order of the elements is not important.
+    **kwargs : dict
+        Optional arguments for ``scipy.stats.iqr``.
+
+    Returns
+    ----------
+    Series
+        A Series containing resulting values.
+
+    Examples
+    --------
+    >>> tessellation_df['area_IQR_3steps'] = mm.range(tessellation_df['area'],
+    ...                                               graph,
+    ...                                               rng=(25, 75))
+    """
+
+    def _apply_range(values):
+        return sp.stats.iqr(values, rng=rng, **kwargs)
+
+    return graph.apply(data, _apply_range)
+
+
+def theil(data: DataFrame | Series, graph: Graph, rng: tuple | list = None):
+    """Calculates the Theil measure of inequality of values within neighbours defined in
+    ``graph``.
+    Uses ``inequality.theil.Theil`` under the hood. Requires '`inequality`' package.
+
+    .. math::
+
+        T = \\sum_{i=1}^n \\left(
+            \\frac{y_i}{\\sum_{i=1}^n y_i} \\ln \\left[
+                N \\frac{y_i} {\\sum_{i=1}^n y_i}
+            \\right]
+        \\right)
+
+    Parameters
+    ----------
+    data : DataFrame | Series
+        A DataFrame or Series containing the values to be analysed.
+    graph : libpysal.graph.Graph
+        A spatial weights matrix for the data.
+    rng : tuple, list, optional (default (0,100)))
+        A two-element sequence containing floats between 0 and 100 (inclusive)
+        that are the percentiles over which to compute the range.
+        The order of the elements is not important.
+
+    Returns
+    ----------
+    Series
+        A Series containing resulting values.
+
+    Examples
+    --------
+    >>> tessellation_df['area_Theil'] = mm.theil(tessellation_df['area'],
+    ...                                          graph)
+    """
+
+    try:
+        from inequality.theil import Theil
+    except ImportError as err:
+        raise ImportError("The 'inequality' package is required.") from err
+    if rng:
+        from momepy import limit_range
+
+    def _apply_theil(values):
+        if rng:
+            values = limit_range(values, rng=rng)
+        return Theil(values).T
+
+    return graph.apply(data, _apply_theil)
+
+
+def simpson(
+    data: DataFrame | Series,
+    graph: Graph,
+    binning: str = "HeadTailBreaks",
+    gini_simpson: bool = False,
+    inverse: bool = False,
+    categorical: bool = False,
+    **classification_kwds,
+):
+    """Calculates the Simpson's diversity index of values within neighbours defined in
+    ``graph``.
+    Uses ``mapclassify.classifiers`` under the hood for binning.
+    Requires ``mapclassify>=.2.1.0`` dependency.
+
+    .. math::
+
+        \\lambda=\\sum_{i=1}^{R} p_{i}^{2}
+
+    Adapted from :cite:`feliciotti2018`.
+
+    Parameters
+    ----------
+    data : DataFrame | Series
+        A DataFrame or Series containing the values to be analysed.
+    graph : libpysal.graph.Graph
+        A spatial weights matrix for the data.
+    binning : str (default 'HeadTailBreaks')
+        One of mapclassify classification schemes. For details see
+        `mapclassify API documentation <http://pysal.org/mapclassify/api.html>`_.
+    gini_simpson : bool (default False)
+        Return Gini-Simpson index instead of Simpson index (``1 - λ``).
+    inverse : bool (default False)
+        Return Inverse Simpson index instead of Simpson index (``1 / λ``).
+    categorical : bool (default False)
+        Treat values as categories (will not use ``binning``).
+    **classification_kwds : dict
+        Keyword arguments for the classification scheme.
+        For details see `mapclassify documentation <https://pysal.org/mapclassify>`_.
+
+    Returns
+    -------
+    Series
+        A Series containing resulting values.
+
+    Examples
+    --------
+    >>> tessellation_df['area_Simpson'] = mm.simpson(tessellation_df['area'],
+    ...                                              graph)
+
+    See also
+    --------
+    momepy.simpson_diversity : Calculates the Simpson's diversity index of data.
+    """
+    if not categorical:
+        try:
+            from mapclassify import classify
+        except ImportError as err:
+            raise ImportError(
+                "The 'mapclassify >= 2.4.2` package is required."
+            ) from err
+        bins = classify(data, scheme=binning, **classification_kwds).bins
+    else:
+        bins = None
+
+    def _apply_simpson_diversity(values):
+        return mm.simpson_diversity(
+            values,
+            bins,
+            categorical=categorical,
+        )
+
+    result = graph.apply(data, _apply_simpson_diversity)
+
+    if gini_simpson:
+        result = 1 - result
+    elif inverse:
+        result = 1 / result
+    return result
+
+
+def shannon(
+    data: DataFrame | Series,
+    graph: Graph,
+    binning: str = "HeadTailBreaks",
+    categorical: bool = False,
+    categories: list = None,
+    **classification_kwds,
+):
+    """Calculates the Shannon index of values within neighbours defined in
+    ``graph``.
+    Uses ``mapclassify.classifiers`` under the hood
+    for binning. Requires ``mapclassify>=.2.1.0`` dependency.
+
+    .. math::
+
+        H^{\\prime}=-\\sum_{i=1}^{R} p_{i} \\ln p_{i}
+
+    Parameters
+    ----------
+    data : DataFrame | Series
+        A DataFrame or Series containing the values to be analysed.
+    graph : libpysal.graph.Graph
+        A spatial weights matrix for the data.
+    binning : str (default 'HeadTailBreaks')
+        One of mapclassify classification schemes. For details see
+        `mapclassify API documentation <http://pysal.org/mapclassify/api.html>`_.
+    categorical : bool (default False)
+        Treat values as categories (will not use binning).
+    categories : list-like (default None)
+        A list of categories. If ``None``, ``values.unique()`` is used.
+    **classification_kwds : dict
+        Keyword arguments for classification scheme
+        For details see `mapclassify documentation <https://pysal.org/mapclassify>`_.
+
+    Returns
+    ----------
+    Series
+        A Series containing resulting values.
+
+    Examples
+    --------
+    >>> tessellation_df['area_Shannon'] = mm.shannon(tessellation_df['area'],
+    ...                                              graph)
+    """
+
+    if not categories:
+        categories = data.unique()
+
+    if not categorical:
+        try:
+            from mapclassify import classify
+        except ImportError as err:
+            raise ImportError(
+                "The 'mapclassify >= 2.4.2` package is required."
+            ) from err
+        bins = classify(data, scheme=binning, **classification_kwds).bins
+    else:
+        bins = categories
+
+    def _apply_shannon(values):
+        return mm.shannon_diversity(values, bins, categorical, categories)
+
+    return graph.apply(data, _apply_shannon)
+
+
+def gini(data: DataFrame | Series, graph: Graph, rng: tuple | list = None):
+    """Calculates the Gini index of values within neighbours defined in ``graph``.
+    Uses ``inequality.gini.Gini`` under the hood. Requires '`inequality`' package.
+
+    .. math::
+
+    Parameters
+    ----------
+    data : DataFrame | Series
+        A DataFrame or Series containing the values to be analysed.
+    graph : libpysal.graph.Graph
+        A spatial weights matrix for the data.
+    rng : tuple, list, optional (default (0,100)))
+        A two-element sequence containing floats between 0 and 100 (inclusive)
+        that are the percentiles over which to compute the range.
+        The order of the elements is not important.
+
+    Returns
+    ----------
+    Series
+        A Series containing resulting values.
+
+    Examples
+    --------
+    >>> tessellation_df['area_Gini'] = mm.gini(tessellation_df['area'],
+    ...                                              graph)
+    """
+    try:
+        from inequality.gini import Gini
+    except ImportError as err:
+        raise ImportError("The 'inequality' package is required.") from err
+
+    if data.min() < 0:
+        raise ValueError(
+            "Values contain negative numbers. Normalise data before"
+            "using momepy.Gini."
+        )
+    if rng:
+        from momepy import limit_range
+
+    def _apply_gini(values):
+        if isinstance(values, Series):
+            values = values.values
+        if rng:
+            values = limit_range(values, rng=rng)
+        return Gini(values).g
+
+    return graph.apply(data, _apply_gini)
+
+
+def unique(data: DataFrame | Series, graph: Graph, dropna: bool = True):
+    """Calculates the number of unique values within neighbours defined in ``graph``.
+
+    .. math::
+
+
+    Parameters
+    ----------
+    data : DataFrame | Series
+        A DataFrame or Series containing the values to be analysed.
+    graph : libpysal.graph.Graph
+        A spatial weights matrix for the data.
+    dropna : bool (default True)
+        Don’t include ``NaN`` in the counts of unique values.
+
+    Returns
+    ----------
+    Series
+        A Series containing resulting values.
+
+    Examples
+    --------
+    >>> tessellation_df['cluster_unique'] = mm.Unique(tessellation_df['cluster'],
+    ...                                              graph)
+    """
+
+    def _apply_range(values):
+        return values.nunique(dropna=dropna)
+
+    return graph.apply(data, _apply_range)
 
 
 def describe_reached(
@@ -311,330 +629,4 @@
     result.loc[:, "count"] = result.loc[:, "count"].fillna(0)
     result.index.names = result_index.names
 
-<<<<<<< HEAD
-    return stat_
-
-
-def values_range(
-    data: DataFrame | Series, graph: Graph, rng: tuple | list = (0, 100), **kwargs
-):
-    """
-    Calculates the range of values within neighbours defined in ``graph``.
-    Uses ``scipy.stats.iqr`` under the hood.
-
-    Adapted from :cite:`dibble2017`.
-
-    Parameters
-    ----------
-    data : DataFrame | Series
-        A DataFrame or Series containing the values to be analysed.
-    graph : libpysal.graph.Graph
-        A spatial weights matrix for the data.
-    rng : tuple, list, optional (default (0,100)))
-        A two-element sequence containing floats between 0 and 100 (inclusive)
-        that are the percentiles over which to compute the range.
-        The order of the elements is not important.
-    **kwargs : dict
-        Optional arguments for ``scipy.stats.iqr``.
-
-    Returns
-    ----------
-    Series
-        A Series containing resulting values.
-
-    Examples
-    --------
-    >>> tessellation_df['area_IQR_3steps'] = mm.range(tessellation_df['area'],
-    ...                                               graph,
-    ...                                               rng=(25, 75))
-    """
-
-    def _apply_range(values):
-        return sp.stats.iqr(values, rng=rng, **kwargs)
-
-    return graph.apply(data, _apply_range)
-
-
-def theil(data: DataFrame | Series, graph: Graph, rng: tuple | list = None):
-    """
-    Calculates the Theil measure of inequality of values within neighbours defined in
-    ``graph``. Uses ``inequality.theil.Theil`` under the hood.
-    Requires '`inequality`' package.
-
-    .. math::
-
-        T = \\sum_{i=1}^n \\left(
-            \\frac{y_i}{\\sum_{i=1}^n y_i} \\ln \\left[
-                N \\frac{y_i} {\\sum_{i=1}^n y_i}
-            \\right]
-        \\right)
-
-    Parameters
-    ----------
-    data : DataFrame | Series
-        A DataFrame or Series containing the values to be analysed.
-    graph : libpysal.graph.Graph
-        A spatial weights matrix for the data.
-    rng : tuple, list, optional (default (0,100)))
-        A two-element sequence containing floats between 0 and 100 (inclusive)
-        that are the percentiles over which to compute the range.
-        The order of the elements is not important.
-
-    Returns
-    ----------
-    Series
-        A Series containing resulting values.
-
-    Examples
-    --------
-    >>> tessellation_df['area_Theil'] = mm.theil(tessellation_df['area'],
-    ...                                          graph)
-    """
-
-    try:
-        from inequality.theil import Theil
-    except ImportError as err:
-        raise ImportError("The 'inequality' package is required.") from err
-    if rng:
-        from momepy import limit_range
-
-    def _apply_theil(values):
-        if rng:
-            values = limit_range(values, rng=rng)
-        return Theil(values).T
-
-    return graph.apply(data, _apply_theil)
-
-
-def simpson(
-    data: DataFrame | Series,
-    graph: Graph,
-    binning: str = "HeadTailBreaks",
-    gini_simpson: bool = False,
-    inverse: bool = False,
-    categorical: bool = False,
-    **classification_kwds,
-):
-    """
-    Calculates the Simpson's diversity index of values within neighbours defined in
-    ``graph``. Uses ``mapclassify.classifiers`` under the hood for binning.
-    Requires ``mapclassify>=.2.1.0`` dependency.
-
-    .. math::
-
-        \\lambda=\\sum_{i=1}^{R} p_{i}^{2}
-
-    Adapted from :cite:`feliciotti2018`.
-
-    Parameters
-    ----------
-    data : DataFrame | Series
-        A DataFrame or Series containing the values to be analysed.
-    graph : libpysal.graph.Graph
-        A spatial weights matrix for the data.
-    binning : str (default 'HeadTailBreaks')
-        One of mapclassify classification schemes. For details see
-        `mapclassify API documentation <http://pysal.org/mapclassify/api.html>`_.
-    gini_simpson : bool (default False)
-        Return Gini-Simpson index instead of Simpson index (``1 - λ``).
-    inverse : bool (default False)
-        Return Inverse Simpson index instead of Simpson index (``1 / λ``).
-    categorical : bool (default False)
-        Treat values as categories (will not use ``binning``).
-    **classification_kwds : dict
-        Keyword arguments for the classification scheme.
-        For details see `mapclassify documentation <https://pysal.org/mapclassify>`_.
-
-    Returns
-    -------
-    Series
-        A Series containing resulting values.
-
-    Examples
-    --------
-    >>> tessellation_df['area_Simpson'] = mm.simpson(tessellation_df['area'],
-    ...                                              graph)
-
-    See also
-    --------
-    momepy.simpson_diversity : Calculates the Simpson's diversity index of data.
-    """
-    if not categorical:
-        try:
-            from mapclassify import classify
-        except ImportError as err:
-            raise ImportError(
-                "The 'mapclassify >= 2.4.2` package is required."
-            ) from err
-        bins = classify(data, scheme=binning, **classification_kwds).bins
-    else:
-        bins = None
-
-    def _apply_simpson_diversity(values):
-        return mm.simpson_diversity(
-            values,
-            bins,
-            categorical=categorical,
-        )
-
-    result = graph.apply(data, _apply_simpson_diversity)
-
-    if gini_simpson:
-        result = 1 - result
-    elif inverse:
-        result = 1 / result
-    return result
-
-
-def shannon(
-    data: DataFrame | Series,
-    graph: Graph,
-    binning: str = "HeadTailBreaks",
-    categorical: bool = False,
-    categories: list = None,
-    **classification_kwds,
-):
-    """
-    Calculates the Shannon index of values within neighbours defined in
-    ``graph``. Uses ``mapclassify.classifiers`` under the hood
-    for binning. Requires ``mapclassify>=.2.1.0`` dependency.
-
-    .. math::
-
-        H^{\\prime}=-\\sum_{i=1}^{R} p_{i} \\ln p_{i}
-
-    Parameters
-    ----------
-    data : DataFrame | Series
-        A DataFrame or Series containing the values to be analysed.
-    graph : libpysal.graph.Graph
-        A spatial weights matrix for the data.
-    binning : str (default 'HeadTailBreaks')
-        One of mapclassify classification schemes. For details see
-        `mapclassify API documentation <http://pysal.org/mapclassify/api.html>`_.
-    categorical : bool (default False)
-        Treat values as categories (will not use binning).
-    categories : list-like (default None)
-        A list of categories. If ``None``, ``values.unique()`` is used.
-    **classification_kwds : dict
-        Keyword arguments for classification scheme
-        For details see `mapclassify documentation <https://pysal.org/mapclassify>`_.
-
-    Returns
-    ----------
-    Series
-        A Series containing resulting values.
-
-    Examples
-    --------
-    >>> tessellation_df['area_Shannon'] = mm.shannon(tessellation_df['area'],
-    ...                                              graph)
-    """
-
-    if not categories:
-        categories = data.unique()
-
-    if not categorical:
-        try:
-            from mapclassify import classify
-        except ImportError as err:
-            raise ImportError(
-                "The 'mapclassify >= 2.4.2` package is required."
-            ) from err
-        bins = classify(data, scheme=binning, **classification_kwds).bins
-    else:
-        bins = categories
-
-    def _apply_shannon(values):
-        return mm.shannon_diversity(values, bins, categorical, categories)
-
-    return graph.apply(data, _apply_shannon)
-
-
-def gini(data: DataFrame | Series, graph: Graph, rng: tuple | list = None):
-    """
-    Calculates the Gini index of values within neighbours defined in
-    ``graph``. Uses ``inequality.gini.Gini`` under the hood.
-    Requires '`inequality`' package.
-
-    .. math::
-
-    Parameters
-    ----------
-    data : DataFrame | Series
-        A DataFrame or Series containing the values to be analysed.
-    graph : libpysal.graph.Graph
-        A spatial weights matrix for the data.
-    rng : tuple, list, optional (default (0,100)))
-        A two-element sequence containing floats between 0 and 100 (inclusive)
-        that are the percentiles over which to compute the range.
-        The order of the elements is not important.
-
-    Returns
-    ----------
-    Series
-        A Series containing resulting values.
-
-    Examples
-    --------
-    >>> tessellation_df['area_Gini'] = mm.gini(tessellation_df['area'],
-    ...                                              graph)
-    """
-    try:
-        from inequality.gini import Gini
-    except ImportError as err:
-        raise ImportError("The 'inequality' package is required.") from err
-
-    if data.min() < 0:
-        raise ValueError(
-            "Values contain negative numbers. Normalise data before"
-            "using momepy.Gini."
-        )
-    if rng:
-        from momepy import limit_range
-
-    def _apply_gini(values):
-        if isinstance(values, Series):
-            values = values.values
-        if rng:
-            values = limit_range(values, rng=rng)
-        return Gini(values).g
-
-    return graph.apply(data, _apply_gini)
-
-
-def unique(data: DataFrame | Series, graph: Graph, dropna: bool = True):
-    """
-    Calculates the number of unique values within neighbours defined in
-    ``graph``.
-
-    .. math::
-
-
-    Parameters
-    ----------
-    data : DataFrame | Series
-        A DataFrame or Series containing the values to be analysed.
-    graph : libpysal.graph.Graph
-        A spatial weights matrix for the data.
-    dropna : bool (default True)
-        Don’t include ``NaN`` in the counts of unique values.
-
-    Returns
-    ----------
-    Series
-        A Series containing resulting values.
-
-    Examples
-    --------
-    >>> tessellation_df['cluster_unique'] = mm.Unique(tessellation_df['cluster'],
-    ...                                              graph)
-    """
-
-    def _apply_range(values):
-        return values.nunique(dropna=dropna)
-
-    return graph.apply(data, _apply_range)
-=======
-    return result
->>>>>>> 889fb44d
+    return result