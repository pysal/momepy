import warnings

import numpy as np
import pandas as pd
import scipy as sp
from libpysal.graph import Graph
from numpy.typing import NDArray
from packaging.version import Version
from pandas import DataFrame, Series

import momepy as mm

try:
    from numba import njit

    HAS_NUMBA = True
except (ModuleNotFoundError, ImportError):
    HAS_NUMBA = False
    from libpysal.common import jit as njit

__all__ = [
    "describe",
    "describe_reached",
<<<<<<< HEAD
    "values_range",
    "theil",
    "simpson",
    "shannon",
    "gini",
    "unique",
]
=======
    "percentile",
]


@njit
def _interpolate(values, q):
    weights = values[:, 0]
    group = values[:, 1]
    nan_tracker = np.isnan(group)
    if nan_tracker.all():
        return np.array([float(np.nan) for _ in q])
    group = group[~nan_tracker]
    sorter = np.argsort(group)
    group = group[sorter]
    weights = weights[~nan_tracker][sorter]

    xs = np.cumsum(weights) - 0.5 * weights
    xs = xs / weights.sum()
    ys = group
    interpolate = np.interp(
        [x / 100 for x in q],
        xs,
        ys,
    )
    return interpolate
>>>>>>> 6f1d740b


@njit
def _mode(array):
    """Custom mode function for numba."""
    array = np.sort(array.ravel())
    mask = np.empty(array.shape, dtype=np.bool_)
    mask[:1] = True
    mask[1:] = array[1:] != array[:-1]
    unique = array[mask]
    idx = np.nonzero(mask)[0]
    idx = np.append(idx, mask.size)
    counts = np.diff(idx)
    return unique[np.argmax(counts)]


@njit
def _describe(values, q, include_mode=False):
    """Helper function to calculate average."""
    nan_tracker = np.isnan(values)

    if nan_tracker.all():
        return [
            np.nan,
            np.nan,
            np.nan,
            np.nan,
            np.nan,
            np.nan,
            np.nan,
        ]

    else:
        values = values[~np.isnan(values)]

    if len(values) > 2:
        lower, higher = np.percentile(values, q)
        values = values[(lower <= values) & (values <= higher)]

    mean = np.mean(values)
    n = values.shape[0]
    if n == 1:
        std = np.nan
    else:
        # for pandas compatability
        std = np.sqrt(np.sum(np.abs(values - mean) ** 2) / (n - 1))

    results = [
        n,
        mean,
        np.median(values),
        std,
        np.min(values),
        np.max(values),
        np.sum(values),
    ]

    if include_mode:
        results.append(_mode(values))

    return results


def _compute_stats(grouper, q=None, include_mode=False):
    """
    Fast compute of "count", "mean", "median", "std", "min", "max", "sum" statistics,
    with optional mode and quartile limits.

    Parameters
    ----------
    grouper : pandas.GroupBy
        Groupby Object which specifies the aggregations to be performed.
    q : tuple[float, float] | None, optional
        Tuple of percentages for the percentiles to compute. Values must be between 0
        and 100 inclusive. When set, values below and above the percentiles will be
        discarded before computation of the average. The percentiles are computed for
        each neighborhood. By default None.
    include_mode : False
        Compute mode along with other statistics. Default is False. Mode is
        computationally expensive and not useful for continous variables.

    Returns
    -------
    DataFrame
    """
    if q is None:
        stat_ = grouper.agg(["count", "mean", "median", "std", "min", "max", "sum"])
        if include_mode:
            stat_["mode"] = grouper.agg(lambda x: _mode(x.values))
    else:
        agg = grouper.agg(lambda x: _describe(x.values, q=q, include_mode=include_mode))
        stat_ = DataFrame(np.stack(agg.values), index=agg.index)
        cols = ["count", "mean", "median", "std", "min", "max", "sum"]
        if include_mode:
            cols.append("mode")
        stat_.columns = cols

    return stat_


def describe(
    y: NDArray[np.float_] | Series,
    graph: Graph,
    q: tuple[float, float] | None = None,
    include_mode: bool = False,
) -> DataFrame:
    """Describe the distribution of values within a set neighbourhood.

    Given the graph, computes the descriptive statistics of values within the
    neighbourhood of each node. Optionally, the values can be limited to a certain
    quantile range before computing the statistics.

    Notes
    -----
    The index of ``values`` must match the index along which the ``graph`` is
    built.

    The numba package is used extensively in this function to accelerate the computation
    of statistics. Without numba, these computations may become slow on large data.

    Parameters
    ----------
    y : NDArray[np.float_] | Series
        An 1D array of numeric values to be described.
    graph : libpysal.graph.Graph
        Graph representing spatial relationships between elements.
    q : tuple[float, float] | None, optional
        Tuple of percentages for the percentiles to compute. Values must be between 0
        and 100 inclusive. When set, values below and above the percentiles will be
        discarded before computation of the average. The percentiles are computed for
        each neighborhood. By default None.
    include_mode : False
        Compute mode along with other statistics. Default is False. Mode is
        computationally expensive and not useful for continous variables.

    Returns
    -------
    DataFrame
        A DataFrame with descriptive statistics.
    """

    if not HAS_NUMBA:
        warnings.warn(
            "The numba package is used extensively in this function to accelerate the"
            " computation of statistics but it is not installed or  cannot be imported."
            " Without numba, these computations may become slow on large data.",
            UserWarning,
            stacklevel=2,
        )

    if not isinstance(y, Series):
        y = Series(y)

    grouper = y.take(graph._adjacency.index.codes[1]).groupby(
        graph._adjacency.index.codes[0]
    )

    return _compute_stats(grouper, q, include_mode)


def values_range(
    data: DataFrame | Series, graph: Graph, rng: tuple | list = (0, 100), **kwargs
):
    """Calculates the range of values within neighbours defined in ``graph``.
    Uses ``scipy.stats.iqr`` under the hood.

    Adapted from :cite:`dibble2017`.

    Parameters
    ----------
    data : DataFrame | Series
        A DataFrame or Series containing the values to be analysed.
    graph : libpysal.graph.Graph
        A spatial weights matrix for the data.
    rng : tuple, list, optional (default (0,100)))
        A two-element sequence containing floats between 0 and 100 (inclusive)
        that are the percentiles over which to compute the range.
        The order of the elements is not important.
    **kwargs : dict
        Optional arguments for ``scipy.stats.iqr``.

    Returns
    ----------
    Series
        A Series containing resulting values.

    Examples
    --------
    >>> tessellation_df['area_IQR_3steps'] = mm.range(tessellation_df['area'],
    ...                                               graph,
    ...                                               rng=(25, 75))
    """

    def _apply_range(values):
        return sp.stats.iqr(values, rng=rng, **kwargs)

    return graph.apply(data, _apply_range)


def theil(data: DataFrame | Series, graph: Graph, rng: tuple | list = None):
    """Calculates the Theil measure of inequality of values within neighbours defined in
    ``graph``.
    Uses ``inequality.theil.Theil`` under the hood. Requires '`inequality`' package.

    .. math::

        T = \\sum_{i=1}^n \\left(
            \\frac{y_i}{\\sum_{i=1}^n y_i} \\ln \\left[
                N \\frac{y_i} {\\sum_{i=1}^n y_i}
            \\right]
        \\right)

    Parameters
    ----------
    data : DataFrame | Series
        A DataFrame or Series containing the values to be analysed.
    graph : libpysal.graph.Graph
        A spatial weights matrix for the data.
    rng : tuple, list, optional (default (0,100)))
        A two-element sequence containing floats between 0 and 100 (inclusive)
        that are the percentiles over which to compute the range.
        The order of the elements is not important.

    Returns
    ----------
    Series
        A Series containing resulting values.

    Examples
    --------
    >>> tessellation_df['area_Theil'] = mm.theil(tessellation_df['area'],
    ...                                          graph)
    """

    try:
        from inequality.theil import Theil
    except ImportError as err:
        raise ImportError("The 'inequality' package is required.") from err
    if rng:
        from momepy import limit_range

    def _apply_theil(values):
        if rng:
            values = limit_range(values, rng=rng)
        return Theil(values).T

    return graph.apply(data, _apply_theil)


def simpson(
    data: DataFrame | Series,
    graph: Graph,
    binning: str = "HeadTailBreaks",
    gini_simpson: bool = False,
    inverse: bool = False,
    categorical: bool = False,
    **classification_kwds,
):
    """Calculates the Simpson's diversity index of values within neighbours defined in
    ``graph``.
    Uses ``mapclassify.classifiers`` under the hood for binning.
    Requires ``mapclassify>=.2.1.0`` dependency.

    .. math::

        \\lambda=\\sum_{i=1}^{R} p_{i}^{2}

    Adapted from :cite:`feliciotti2018`.

    Parameters
    ----------
    data : DataFrame | Series
        A DataFrame or Series containing the values to be analysed.
    graph : libpysal.graph.Graph
        A spatial weights matrix for the data.
    binning : str (default 'HeadTailBreaks')
        One of mapclassify classification schemes. For details see
        `mapclassify API documentation <http://pysal.org/mapclassify/api.html>`_.
    gini_simpson : bool (default False)
        Return Gini-Simpson index instead of Simpson index (``1 - λ``).
    inverse : bool (default False)
        Return Inverse Simpson index instead of Simpson index (``1 / λ``).
    categorical : bool (default False)
        Treat values as categories (will not use ``binning``).
    **classification_kwds : dict
        Keyword arguments for the classification scheme.
        For details see `mapclassify documentation <https://pysal.org/mapclassify>`_.

    Returns
    -------
    Series
        A Series containing resulting values.

    Examples
    --------
    >>> tessellation_df['area_Simpson'] = mm.simpson(tessellation_df['area'],
    ...                                              graph)

    See also
    --------
    momepy.simpson_diversity : Calculates the Simpson's diversity index of data.
    """
    if not categorical:
        try:
            from mapclassify import classify
        except ImportError as err:
            raise ImportError(
                "The 'mapclassify >= 2.4.2` package is required."
            ) from err
        bins = classify(data, scheme=binning, **classification_kwds).bins
    else:
        bins = None

    def _apply_simpson_diversity(values):
        return mm.simpson_diversity(
            values,
            bins,
            categorical=categorical,
        )

    result = graph.apply(data, _apply_simpson_diversity)

    if gini_simpson:
        result = 1 - result
    elif inverse:
        result = 1 / result
    return result


def shannon(
    data: DataFrame | Series,
    graph: Graph,
    binning: str = "HeadTailBreaks",
    categorical: bool = False,
    categories: list = None,
    **classification_kwds,
):
    """Calculates the Shannon index of values within neighbours defined in
    ``graph``.
    Uses ``mapclassify.classifiers`` under the hood
    for binning. Requires ``mapclassify>=.2.1.0`` dependency.

    .. math::

        H^{\\prime}=-\\sum_{i=1}^{R} p_{i} \\ln p_{i}

    Parameters
    ----------
    data : DataFrame | Series
        A DataFrame or Series containing the values to be analysed.
    graph : libpysal.graph.Graph
        A spatial weights matrix for the data.
    binning : str (default 'HeadTailBreaks')
        One of mapclassify classification schemes. For details see
        `mapclassify API documentation <http://pysal.org/mapclassify/api.html>`_.
    categorical : bool (default False)
        Treat values as categories (will not use binning).
    categories : list-like (default None)
        A list of categories. If ``None``, ``values.unique()`` is used.
    **classification_kwds : dict
        Keyword arguments for classification scheme
        For details see `mapclassify documentation <https://pysal.org/mapclassify>`_.

    Returns
    ----------
    Series
        A Series containing resulting values.

    Examples
    --------
    >>> tessellation_df['area_Shannon'] = mm.shannon(tessellation_df['area'],
    ...                                              graph)
    """

    if not categories:
        categories = data.unique()

    if not categorical:
        try:
            from mapclassify import classify
        except ImportError as err:
            raise ImportError(
                "The 'mapclassify >= 2.4.2` package is required."
            ) from err
        bins = classify(data, scheme=binning, **classification_kwds).bins
    else:
        bins = categories

    def _apply_shannon(values):
        return mm.shannon_diversity(values, bins, categorical, categories)

    return graph.apply(data, _apply_shannon)


def gini(data: DataFrame | Series, graph: Graph, rng: tuple | list = None):
    """Calculates the Gini index of values within neighbours defined in ``graph``.
    Uses ``inequality.gini.Gini`` under the hood. Requires '`inequality`' package.

    .. math::

    Parameters
    ----------
    data : DataFrame | Series
        A DataFrame or Series containing the values to be analysed.
    graph : libpysal.graph.Graph
        A spatial weights matrix for the data.
    rng : tuple, list, optional (default (0,100)))
        A two-element sequence containing floats between 0 and 100 (inclusive)
        that are the percentiles over which to compute the range.
        The order of the elements is not important.

    Returns
    ----------
    Series
        A Series containing resulting values.

    Examples
    --------
    >>> tessellation_df['area_Gini'] = mm.gini(tessellation_df['area'],
    ...                                              graph)
    """
    try:
        from inequality.gini import Gini
    except ImportError as err:
        raise ImportError("The 'inequality' package is required.") from err

    if data.min() < 0:
        raise ValueError(
            "Values contain negative numbers. Normalise data before"
            "using momepy.Gini."
        )
    if rng:
        from momepy import limit_range

    def _apply_gini(values):
        if isinstance(values, Series):
            values = values.values
        if rng:
            values = limit_range(values, rng=rng)
        return Gini(values).g

    return graph.apply(data, _apply_gini)


def unique(data: DataFrame | Series, graph: Graph, dropna: bool = True):
    """Calculates the number of unique values within neighbours defined in ``graph``.

    .. math::


    Parameters
    ----------
    data : DataFrame | Series
        A DataFrame or Series containing the values to be analysed.
    graph : libpysal.graph.Graph
        A spatial weights matrix for the data.
    dropna : bool (default True)
        Don’t include ``NaN`` in the counts of unique values.

    Returns
    ----------
    Series
        A Series containing resulting values.

    Examples
    --------
    >>> tessellation_df['cluster_unique'] = mm.Unique(tessellation_df['cluster'],
    ...                                              graph)
    """

    def _apply_range(values):
        return values.nunique(dropna=dropna)

    return graph.apply(data, _apply_range)


def describe_reached(
    y: np.ndarray | Series,
    graph_index: np.ndarray | Series,
    result_index: pd.Index = None,
    graph: Graph = None,
    q: tuple | list | None = None,
    include_mode: bool = False,
) -> DataFrame:
    """Describe the distribution of values reached on a neighbourhood graph.

    Given a neighborhood graph or a grouping, computes the descriptive statistics
    of values reached. Optionally, the values can be limited to a certain
    quantile range before computing the statistics.

    The statistics calculated are count, sum, mean, median, std.
    Optionally, mode can be calculated, or the statistics can be calculated in
    quantiles ``q``.

    The neighbourhood is defined in ``graph``. If ``graph`` is ``None``,
    the function will assume topological distance ``0`` (element itself)
    and ``result_index`` is required in order to arrange the results.
    If ``graph``, the results are arranged according to the spatial weights ordering.

    Adapted from :cite:`hermosilla2012` and :cite:`feliciotti2018`.

    Notes
    -----
    The numba package is used extensively in this function to accelerate the computation
    of statistics. Without numba, these computations may become slow on large data.

    Parameters
    ----------
    y : Series | numpy.array
        A Series or numpy.array containing values to analyse.
    graph_index : Series | numpy.array
        The unique ID that specifies the aggregation
        of ``y`` objects to ``graph`` groups.
    result_index : pd.Index (default None)
        An index that specifies how to order the results when ``graph`` is None.
        When ``graph`` is given, the index is derived from its unique IDs.
    graph : libpysal.graph.Graph (default None)
        A spatial weights matrix of the element ``y`` is grouped into.
    q : tuple[float, float] | None, optional
        Tuple of percentages for the percentiles to compute. Values must be between 0
        and 100 inclusive. When set, values below and above the percentiles will be
        discarded before computation of the average. The percentiles are computed for
        each neighborhood. By default None.
    include_mode : False
        Compute mode along with other statistics. Default is False. Mode is
        computationally expensive and not useful for continous variables.

    Returns
    -------
    DataFrame

    Examples
    --------
    >>> res = mm.describe_reached(
    ...         tessellation['area'], tessellation['nID'] , graph=streets_q1
    ...     )
    >>> streets["tessalations_reached"] = res['count']
    >>> streets["tessalations_reached_area"] = res['sum']

    """

    if Version(pd.__version__) <= Version("2.1.0"):
        raise ImportError("pandas 2.1.0 or newer is required to use this function.")

    if not HAS_NUMBA:
        warnings.warn(
            "The numba package is used extensively in this function to accelerate the"
            " computation of statistics but it is not installed or  cannot be imported."
            " Without numba, these computations may become slow on large data.",
            UserWarning,
            stacklevel=2,
        )

    param_err = ValueError(
        "One of result_index or graph has to be specified, but not both."
    )
    # case where params are none
    if (result_index is None) and (graph is None):
        raise param_err
    elif result_index is None:
        result_index = graph.unique_ids
    elif graph is None:
        result_index = result_index
    # case where both params are passed
    else:
        raise param_err

    # series indice needs renaming, since multiindices
    # without explicit names cannot be joined
    if isinstance(y, np.ndarray):
        y = pd.Series(y, name="obs_index")
    else:
        y = y.rename_axis("obs_index")

    if isinstance(graph_index, np.ndarray):
        graph_index = pd.Series(graph_index, name="neighbor")
    else:
        graph_index = graph_index.rename("neighbor")

    # aggregate data
    if graph is None:
        grouper = y.groupby(graph_index)

    else:
        df_multi_index = y.to_frame().set_index(graph_index, append=True).swaplevel()
        combined_index = graph.adjacency.index.join(df_multi_index.index).dropna()
        grouper = y.loc[combined_index.get_level_values(-1)].groupby(
            combined_index.get_level_values(0)
        )

    stats = _compute_stats(grouper, q, include_mode)

    result = pd.DataFrame(
        np.full((result_index.shape[0], stats.shape[1]), np.nan), index=result_index
    )
    result.loc[stats.index.values] = stats.values
    result.columns = stats.columns
    # fill only counts with zeros, other stats are NA
    result.loc[:, "count"] = result.loc[:, "count"].fillna(0)
    result.index.names = result_index.names

    return result


def percentile(
    y: Series,
    graph: Graph,
    q: tuple | list = [25, 50, 75],
):
    """Calculates linearly weighted percentiles of ``y`` values using
    the neighbourhoods and weights defined in ``graph``.

    The specific interpolation method implemented is "hazen".

    Parameters
    ----------
    y : Series
        A Series containing the values to be analysed.
    graph : libpysal.graph.Graph
        A spatial weights matrix for the data.
    q : array-like (default [25, 50, 75])
        The percentiles to return.

    Returns
    -------
    Dataframe
        A Dataframe with columns as the results for each percentile

    Examples
    --------
    >>> percentiles_df = mm.percentile(tessellation_df['area'],
    ...                                 graph)
    """

    weights = graph._adjacency.values
    vals = y.loc[graph._adjacency.index.get_level_values(1)]
    vals = np.vstack((weights, vals)).T
    vals = DataFrame(vals, columns=["weights", "values"])
    grouper = vals.groupby(graph._adjacency.index.get_level_values(0))
    q = tuple(q)
    stats = grouper.apply(lambda x: _interpolate(x.values, q))
    result = DataFrame(np.stack(stats), columns=q, index=stats.index)
    result.loc[graph.isolates] = np.nan
    return result<|MERGE_RESOLUTION|>--- conflicted
+++ resolved
@@ -2,8 +2,8 @@
 
 import numpy as np
 import pandas as pd
-import scipy as sp
 from libpysal.graph import Graph
+from libpysal.graph._utils import _percentile_filtration_grouper
 from numpy.typing import NDArray
 from packaging.version import Version
 from pandas import DataFrame, Series
@@ -21,17 +21,19 @@
 __all__ = [
     "describe",
     "describe_reached",
-<<<<<<< HEAD
     "values_range",
     "theil",
     "simpson",
     "shannon",
     "gini",
-    "unique",
-]
-=======
     "percentile",
 ]
+
+
+def _get_grouper(y, graph):
+    return y.take(graph._adjacency.index.codes[1]).groupby(
+        graph._adjacency.index.codes[0]
+    )
 
 
 @njit
@@ -55,7 +57,6 @@
         ys,
     )
     return interpolate
->>>>>>> 6f1d740b
 
 
 @njit
@@ -217,25 +218,22 @@
 
 
 def values_range(
-    data: DataFrame | Series, graph: Graph, rng: tuple | list = (0, 100), **kwargs
+    y: Series | NDArray[np.float64], graph: Graph, q: tuple | list = (0, 100)
 ):
     """Calculates the range of values within neighbours defined in ``graph``.
-    Uses ``scipy.stats.iqr`` under the hood.
 
     Adapted from :cite:`dibble2017`.
 
     Parameters
     ----------
-    data : DataFrame | Series
+    data : Series
         A DataFrame or Series containing the values to be analysed.
     graph : libpysal.graph.Graph
         A spatial weights matrix for the data.
-    rng : tuple, list, optional (default (0,100)))
+    q : tuple, list, optional (default (0,100)))
         A two-element sequence containing floats between 0 and 100 (inclusive)
         that are the percentiles over which to compute the range.
         The order of the elements is not important.
-    **kwargs : dict
-        Optional arguments for ``scipy.stats.iqr``.
 
     Returns
     ----------
@@ -246,16 +244,14 @@
     --------
     >>> tessellation_df['area_IQR_3steps'] = mm.range(tessellation_df['area'],
     ...                                               graph,
-    ...                                               rng=(25, 75))
-    """
-
-    def _apply_range(values):
-        return sp.stats.iqr(values, rng=rng, **kwargs)
-
-    return graph.apply(data, _apply_range)
-
-
-def theil(data: DataFrame | Series, graph: Graph, rng: tuple | list = None):
+    ...                                               q=(25, 75))
+    """
+
+    stats = mm.percentile(y, graph, q=q)
+    return stats[max(q)] - stats[min(q)]
+
+
+def theil(y: Series, graph: Graph, q: tuple | list = None):
     """Calculates the Theil measure of inequality of values within neighbours defined in
     ``graph``.
     Uses ``inequality.theil.Theil`` under the hood. Requires '`inequality`' package.
@@ -270,11 +266,11 @@
 
     Parameters
     ----------
-    data : DataFrame | Series
+    y : Series
         A DataFrame or Series containing the values to be analysed.
     graph : libpysal.graph.Graph
         A spatial weights matrix for the data.
-    rng : tuple, list, optional (default (0,100)))
+    q : tuple, list, optional (default (0,100)))
         A two-element sequence containing floats between 0 and 100 (inclusive)
         that are the percentiles over which to compute the range.
         The order of the elements is not important.
@@ -294,19 +290,19 @@
         from inequality.theil import Theil
     except ImportError as err:
         raise ImportError("The 'inequality' package is required.") from err
-    if rng:
-        from momepy import limit_range
-
-    def _apply_theil(values):
-        if rng:
-            values = limit_range(values, rng=rng)
-        return Theil(values).T
-
-    return graph.apply(data, _apply_theil)
+
+    if q:
+        grouper = _percentile_filtration_grouper(y, graph._adjacency.index, q=q)
+    else:
+        grouper = _get_grouper(y, graph)
+
+    result = grouper.apply(lambda x: Theil(x.values).T)
+    result.index = graph.unique_ids
+    return result
 
 
 def simpson(
-    data: DataFrame | Series,
+    y: Series,
     graph: Graph,
     binning: str = "HeadTailBreaks",
     gini_simpson: bool = False,
@@ -327,7 +323,7 @@
 
     Parameters
     ----------
-    data : DataFrame | Series
+    y : Series
         A DataFrame or Series containing the values to be analysed.
     graph : libpysal.graph.Graph
         A spatial weights matrix for the data.
@@ -365,7 +361,7 @@
             raise ImportError(
                 "The 'mapclassify >= 2.4.2` package is required."
             ) from err
-        bins = classify(data, scheme=binning, **classification_kwds).bins
+        bins = classify(y, scheme=binning, **classification_kwds).bins
     else:
         bins = None
 
@@ -376,7 +372,7 @@
             categorical=categorical,
         )
 
-    result = graph.apply(data, _apply_simpson_diversity)
+    result = graph.apply(y, _apply_simpson_diversity)
 
     if gini_simpson:
         result = 1 - result
@@ -386,7 +382,7 @@
 
 
 def shannon(
-    data: DataFrame | Series,
+    y: Series,
     graph: Graph,
     binning: str = "HeadTailBreaks",
     categorical: bool = False,
@@ -404,7 +400,7 @@
 
     Parameters
     ----------
-    data : DataFrame | Series
+    y : Series
         A DataFrame or Series containing the values to be analysed.
     graph : libpysal.graph.Graph
         A spatial weights matrix for the data.
@@ -431,7 +427,7 @@
     """
 
     if not categories:
-        categories = data.unique()
+        categories = y.unique()
 
     if not categorical:
         try:
@@ -440,17 +436,17 @@
             raise ImportError(
                 "The 'mapclassify >= 2.4.2` package is required."
             ) from err
-        bins = classify(data, scheme=binning, **classification_kwds).bins
+        bins = classify(y, scheme=binning, **classification_kwds).bins
     else:
         bins = categories
 
     def _apply_shannon(values):
         return mm.shannon_diversity(values, bins, categorical, categories)
 
-    return graph.apply(data, _apply_shannon)
-
-
-def gini(data: DataFrame | Series, graph: Graph, rng: tuple | list = None):
+    return graph.apply(y, _apply_shannon)
+
+
+def gini(y: Series, graph: Graph, q: tuple | list = None):
     """Calculates the Gini index of values within neighbours defined in ``graph``.
     Uses ``inequality.gini.Gini`` under the hood. Requires '`inequality`' package.
 
@@ -458,11 +454,11 @@
 
     Parameters
     ----------
-    data : DataFrame | Series
+    y :  Series
         A DataFrame or Series containing the values to be analysed.
     graph : libpysal.graph.Graph
         A spatial weights matrix for the data.
-    rng : tuple, list, optional (default (0,100)))
+    q : tuple, list, optional (default (0,100)))
         A two-element sequence containing floats between 0 and 100 (inclusive)
         that are the percentiles over which to compute the range.
         The order of the elements is not important.
@@ -482,54 +478,19 @@
     except ImportError as err:
         raise ImportError("The 'inequality' package is required.") from err
 
-    if data.min() < 0:
+    if y.min() < 0:
         raise ValueError(
             "Values contain negative numbers. Normalise data before"
             "using momepy.Gini."
         )
-    if rng:
-        from momepy import limit_range
-
-    def _apply_gini(values):
-        if isinstance(values, Series):
-            values = values.values
-        if rng:
-            values = limit_range(values, rng=rng)
-        return Gini(values).g
-
-    return graph.apply(data, _apply_gini)
-
-
-def unique(data: DataFrame | Series, graph: Graph, dropna: bool = True):
-    """Calculates the number of unique values within neighbours defined in ``graph``.
-
-    .. math::
-
-
-    Parameters
-    ----------
-    data : DataFrame | Series
-        A DataFrame or Series containing the values to be analysed.
-    graph : libpysal.graph.Graph
-        A spatial weights matrix for the data.
-    dropna : bool (default True)
-        Don’t include ``NaN`` in the counts of unique values.
-
-    Returns
-    ----------
-    Series
-        A Series containing resulting values.
-
-    Examples
-    --------
-    >>> tessellation_df['cluster_unique'] = mm.Unique(tessellation_df['cluster'],
-    ...                                              graph)
-    """
-
-    def _apply_range(values):
-        return values.nunique(dropna=dropna)
-
-    return graph.apply(data, _apply_range)
+    if q:
+        grouper = _percentile_filtration_grouper(y, graph._adjacency.index, q=q)
+    else:
+        grouper = _get_grouper(y, graph)
+
+    result = grouper.apply(lambda x: Gini(x.values).g)
+    result.index = graph.unique_ids
+    return result
 
 
 def describe_reached(
