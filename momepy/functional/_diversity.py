--- conflicted
+++ resolved
@@ -5,18 +5,22 @@
 from pandas import DataFrame, Series
 
 try:
-    # from numba import njit
+    from numba import njit
+
     HAS_NUMBA = True
 except (ModuleNotFoundError, ImportError):
     HAS_NUMBA = False
-<<<<<<< HEAD
-    # from libpysal.common import jit as njit
-=======
     from libpysal.common import jit as njit
 
+from libpysal.graph._utils import (
+    _compute_stats,
+    _limit_range,
+    _percentile_filtration_grouper,
+)
+
 __all__ = [
-    "describe",
-    "describe_reached",
+    "describe_agg",
+    "describe_reached_agg",
     "percentile",
 ]
 
@@ -42,53 +46,6 @@
         ys,
     )
     return interpolate
-
-
-@njit
-def _mode(array):
-    """Custom mode function for numba."""
-    array = np.sort(array.ravel())
-    mask = np.empty(array.shape, dtype=np.bool_)
-    mask[:1] = True
-    mask[1:] = array[1:] != array[:-1]
-    unique = array[mask]
-    idx = np.nonzero(mask)[0]
-    idx = np.append(idx, mask.size)
-    counts = np.diff(idx)
-    return unique[np.argmax(counts)]
-
-
-@njit
-def _describe(values, q, include_mode=False):
-    """Helper function to calculate average."""
-    nan_tracker = np.isnan(values)
-
-    if nan_tracker.all():
-        return [
-            np.nan,
-            np.nan,
-            np.nan,
-            np.nan,
-            np.nan,
-            np.nan,
-            np.nan,
-        ]
-
-    else:
-        values = values[~np.isnan(values)]
-
-    if len(values) > 2:
-        lower, higher = np.percentile(values, q)
-        values = values[(lower <= values) & (values <= higher)]
->>>>>>> 6f1d740b
-
-from libpysal.graph._utils import (
-    _compute_stats,
-    _limit_range,
-    _percentile_filtration_grouper,
-)
-
-__all__ = ["describe_agg", "describe_reached_agg"]
 
 
 def _percentile_limited_group_grouper(y, group_index, q=(25, 75)):
