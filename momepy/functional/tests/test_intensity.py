import geopandas as gpd
import numpy as np
import pytest
from libpysal.graph import Graph
from pandas.testing import assert_series_equal
from shapely import Point

import momepy as mm

from .conftest import assert_result


class TestIntensity:
    def setup_method(self):
        test_file_path = mm.datasets.get_path("bubenec")
        self.df_buildings = gpd.read_file(test_file_path, layer="buildings")
        self.df_streets = gpd.read_file(test_file_path, layer="streets")
        self.df_tessellation = gpd.read_file(test_file_path, layer="tessellation")
        self.df_streets["nID"] = mm.unique_id(self.df_streets)
        self.df_buildings["height"] = np.linspace(10.0, 30.0, 144)
        self.df_tessellation["area"] = self.df_tessellation.geometry.area
        self.df_buildings["area"] = self.df_buildings.geometry.area
        self.df_buildings["fl_area"] = mm.FloorArea(self.df_buildings, "height").series
        self.df_buildings["nID"] = mm.get_network_id(
            self.df_buildings, self.df_streets, "nID"
        )
        blocks = mm.Blocks(
            self.df_tessellation, self.df_streets, self.df_buildings, "bID", "uID"
        )
        self.blocks = blocks.blocks
        self.df_buildings["bID"] = blocks.buildings_id
        self.df_tessellation["bID"] = blocks.tessellation_id

        self.buildings_graph = Graph.build_contiguity(
            self.df_buildings, rook=False
        ).assign_self_weight()

    def test_courtyards(self):
        courtyards = mm.courtyards(self.df_buildings, self.buildings_graph)
        expected = {"mean": 0.6805555555555556, "sum": 98, "min": 0, "max": 1}
        assert_result(courtyards, expected, self.df_buildings)

<<<<<<< HEAD
    def test_count(self):
        eib = mm.count(self.blocks, self.df_buildings, self.df_buildings["bID"])
        eib_expected = {"count": 8, "min": 8, "max": 26, "mean": 18.0}
        assert_result(eib, eib_expected, self.blocks)

        weib = mm.count(self.blocks, self.df_buildings, self.df_buildings["bID"], True)
        weib_expected = {
            "count": 8,
            "min": 0.0001518198309906747,
            "max": 0.0006104358352940897,
            "mean": 0.00040170607189454006,
        }
        assert_result(weib, weib_expected, self.blocks)

        weis = mm.count(
            self.df_streets, self.df_buildings, self.df_buildings["nID"], weighted=True
        )
        weis_expected = {
            "count": 35,
            "min": 0.0,
            "max": 0.07663465523823784,
            "mean": 0.020524232642849215,
        }
        assert_result(weis, weis_expected, self.df_streets)

        check_eib = (
            gpd.sjoin(self.df_buildings.drop(columns="bID"), self.blocks)["bID"]
            .value_counts()
            .sort_index()
        )
        assert_series_equal(check_eib, eib, check_names=False)

        point_gdf = gpd.GeoDataFrame(
            {"nID": [0]}, geometry=[Point(1603569.010067892, 6464302.821695424)]
        )
        with pytest.raises(
            TypeError, match="Geometry type does not support weighting."
        ):
            mm.count(point_gdf, self.blocks, point_gdf["nID"], weighted=True)
=======
    def test_node_density(self):
        nx = mm.gdf_to_nx(self.df_streets, integer_labels=True)
        nx = mm.node_degree(nx)
        nodes, edges, w = mm.nx_to_gdf(nx, spatial_weights=True)
        g = Graph.from_W(w).higher_order(k=3, lower_order=True).assign_self_weight()

        density = mm.node_density(nodes, edges, g)
        expected_density = {
            "count": 29,
            "mean": 0.005534125924228438,
            "max": 0.010177844322387136,
            "min": 0.00427032489140038,
        }
        assert_result(density, expected_density, nodes, check_names=False)

        weighted = mm.node_density(nodes, edges, g, weighted=True)
        expected_weighted = {
            "count": 29,
            "mean": 0.010090861332429164,
            "max": 0.020355688644774272,
            "min": 0.0077472994887720905,
        }
        assert_result(weighted, expected_weighted, nodes, check_names=False)

        island = mm.node_density(nodes, edges, Graph.from_W(w).assign_self_weight())
        expected_island = {
            "count": 29,
            "mean": 0.01026753724860306,
            "max": 0.029319191032027746,
            "min": 0.004808273240207287,
        }
        assert_result(island, expected_island, nodes, check_names=False)

        with pytest.raises(
            ValueError,
            match=("Column node_start is needed in the edges GeoDataframe."),
        ):
            mm.node_density(nodes, nodes, g)

        with pytest.raises(
            ValueError,
            match=("Column node_end is needed in the edges GeoDataframe."),
        ):
            mm.node_density(nodes, edges["node_start"].to_frame(), g)

        with pytest.raises(
            ValueError,
            match=("Column degree is needed in nodes GeoDataframe."),
        ):
            mm.node_density(edges, edges, g, weighted=True)
>>>>>>> 452a449b


class TestIntensityEquality:
    def setup_method(self):
        test_file_path = mm.datasets.get_path("bubenec")
        self.df_buildings = gpd.read_file(test_file_path, layer="buildings")
        self.df_streets = gpd.read_file(test_file_path, layer="streets")
        self.df_tessellation = gpd.read_file(test_file_path, layer="tessellation")
        self.df_streets["nID"] = mm.unique_id(self.df_streets)
        self.df_buildings["height"] = np.linspace(10.0, 30.0, 144)
        self.df_tessellation["area"] = self.df_tessellation.geometry.area
        self.df_buildings["area"] = self.df_buildings.geometry.area
        self.df_buildings["fl_area"] = mm.FloorArea(self.df_buildings, "height").series
        self.df_buildings["nID"] = mm.get_network_id(
            self.df_buildings, self.df_streets, "nID"
        )
        blocks = mm.Blocks(
            self.df_tessellation, self.df_streets, self.df_buildings, "bID", "uID"
        )
        self.blocks = blocks.blocks
        self.df_buildings["bID"] = blocks.buildings_id
        self.df_tessellation["bID"] = blocks.tessellation_id

        self.buildings_graph = Graph.build_contiguity(
            self.df_buildings, rook=False
        ).assign_self_weight()

    def test_courtyards(self):
        old_courtyards = mm.Courtyards(self.df_buildings).series
        new_courtyards = mm.courtyards(self.df_buildings, self.buildings_graph)
        assert_series_equal(
            new_courtyards, old_courtyards, check_names=False, check_dtype=False
        )

<<<<<<< HEAD
    def test_count(self):
        eib_new = mm.count(self.blocks, self.df_buildings, self.df_buildings["bID"])
        eib_old = mm.Count(self.blocks, self.df_buildings, "bID", "bID").series
        assert_series_equal(eib_new, eib_old, check_names=False, check_dtype=False)

        weib_new = mm.count(
            self.blocks, self.df_buildings, self.df_buildings["bID"], True
        )
        weib_old = mm.Count(
            self.blocks, self.df_buildings, "bID", "bID", weighted=True
        ).series
        assert_series_equal(weib_new, weib_old, check_names=False, check_dtype=False)

        weis_new = mm.count(
            self.df_streets, self.df_buildings, self.df_buildings["nID"], weighted=True
        )
        weis_old = mm.Count(
            self.df_streets, self.df_buildings, "nID", "nID", weighted=True
        ).series
        assert_series_equal(weis_new, weis_old, check_names=False, check_dtype=False)
=======
    def test_node_density(self):
        nx = mm.gdf_to_nx(self.df_streets, integer_labels=True)
        nx = mm.node_degree(nx)
        nodes, edges, w = mm.nx_to_gdf(nx, spatial_weights=True)
        sw = mm.sw_high(k=3, weights=w)
        g = Graph.from_W(w).higher_order(k=3, lower_order=True).assign_self_weight()

        density_old = mm.NodeDensity(nodes, edges, sw).series
        density_new = mm.node_density(nodes, edges, g)
        assert_series_equal(
            density_old, density_new, check_names=False, check_dtype=False
        )

        weighted_old = mm.NodeDensity(
            nodes, edges, sw, weighted=True, node_degree="degree"
        ).series
        weighted_new = mm.node_density(nodes, edges, g, weighted=True)
        assert_series_equal(
            weighted_old, weighted_new, check_names=False, check_dtype=False
        )

        islands_old = mm.NodeDensity(nodes, edges, w).series
        islands_new = mm.node_density(
            nodes, edges, Graph.from_W(w).assign_self_weight()
        )
        assert_series_equal(
            islands_old, islands_new, check_names=False, check_dtype=False
        )
>>>>>>> 452a449b
<|MERGE_RESOLUTION|>--- conflicted
+++ resolved
@@ -40,7 +40,6 @@
         expected = {"mean": 0.6805555555555556, "sum": 98, "min": 0, "max": 1}
         assert_result(courtyards, expected, self.df_buildings)
 
-<<<<<<< HEAD
     def test_count(self):
         eib = mm.count(self.blocks, self.df_buildings, self.df_buildings["bID"])
         eib_expected = {"count": 8, "min": 8, "max": 26, "mean": 18.0}
@@ -80,7 +79,7 @@
             TypeError, match="Geometry type does not support weighting."
         ):
             mm.count(point_gdf, self.blocks, point_gdf["nID"], weighted=True)
-=======
+
     def test_node_density(self):
         nx = mm.gdf_to_nx(self.df_streets, integer_labels=True)
         nx = mm.node_degree(nx)
@@ -131,7 +130,6 @@
             match=("Column degree is needed in nodes GeoDataframe."),
         ):
             mm.node_density(edges, edges, g, weighted=True)
->>>>>>> 452a449b
 
 
 class TestIntensityEquality:
@@ -166,7 +164,6 @@
             new_courtyards, old_courtyards, check_names=False, check_dtype=False
         )
 
-<<<<<<< HEAD
     def test_count(self):
         eib_new = mm.count(self.blocks, self.df_buildings, self.df_buildings["bID"])
         eib_old = mm.Count(self.blocks, self.df_buildings, "bID", "bID").series
@@ -187,7 +184,7 @@
             self.df_streets, self.df_buildings, "nID", "nID", weighted=True
         ).series
         assert_series_equal(weis_new, weis_old, check_names=False, check_dtype=False)
-=======
+
     def test_node_density(self):
         nx = mm.gdf_to_nx(self.df_streets, integer_labels=True)
         nx = mm.node_degree(nx)
@@ -215,5 +212,4 @@
         )
         assert_series_equal(
             islands_old, islands_new, check_names=False, check_dtype=False
-        )
->>>>>>> 452a449b
+        )