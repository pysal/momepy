--- conflicted
+++ resolved
@@ -18,10 +18,8 @@
     def setup_method(self):
         test_file_path = mm.datasets.get_path("bubenec")
         self.df_buildings = gpd.read_file(test_file_path, layer="buildings")
-<<<<<<< HEAD
         self.df_tessellation = gpd.read_file(test_file_path, layer="tessellation")
         self.df_tessellation["area"] = self.df_tessellation.geometry.area
-=======
         self.df_streets = gpd.read_file(test_file_path, layer="streets")
         self.df_tessellation = gpd.read_file(test_file_path, layer="tessellation")
         self.df_streets["nID"] = mm.unique_id(self.df_streets)
@@ -43,7 +41,6 @@
             .higher_order(k=2, lower_order=True)
             .assign_self_weight()
         )
->>>>>>> 889fb44d
         self.graph = Graph.build_knn(self.df_buildings.centroid, k=3)
 
         self.diversity_graph = (
@@ -151,7 +148,6 @@
 
         assert_frame_equal(r, r2)
 
-<<<<<<< HEAD
     def test_values_range(self):
         full_sw = mm.values_range(self.df_tessellation["area"], self.diversity_graph)
         full_sw_expected = {
@@ -354,158 +350,6 @@
             un_nan_drop, un_nan_drop_expected, self.df_tessellation, check_names=False
         )
 
-
-class TestDiversityEquivalence:
-    def setup_method(self):
-        test_file_path = mm.datasets.get_path("bubenec")
-        self.df_tessellation = gpd.read_file(test_file_path, layer="tessellation")
-        self.df_tessellation["area"] = self.df_tessellation.geometry.area
-        self.sw = mm.sw_high(k=3, gdf=self.df_tessellation, ids="uID")
-        self.graph = (
-            Graph.build_contiguity(self.df_tessellation)
-            .higher_order(k=3, lower_order=True)
-            .assign_self_weight()
-        )
-
-    def test_values_range(self):
-        full_sw_new = mm.values_range(self.df_tessellation["area"], self.graph)
-        full_sw_old = mm.Range(self.df_tessellation, "area", self.sw, "uID").series
-        assert_series_equal(
-            full_sw_new, full_sw_old, check_dtype=False, check_names=False
-        )
-
-        limit_new = mm.values_range(
-            self.df_tessellation["area"], self.graph, rng=(10, 90)
-        )
-        limit_old = mm.Range(
-            self.df_tessellation, "area", self.sw, "uID", rng=(10, 90)
-        ).series
-        assert_series_equal(limit_new, limit_old, check_dtype=False, check_names=False)
-
-    def test_theil(self):
-        full_sw_new = mm.theil(self.df_tessellation["area"], self.graph)
-        full_sw_old = mm.Theil(self.df_tessellation, "area", self.sw, "uID").series
-        assert_series_equal(
-            full_sw_new, full_sw_old, check_dtype=False, check_names=False
-        )
-
-        limit_new = mm.theil(self.df_tessellation["area"], self.graph, rng=(10, 90))
-        limit_old = mm.Theil(
-            self.df_tessellation,
-            self.df_tessellation.area,
-            self.sw,
-            "uID",
-            rng=(10, 90),
-        ).series
-        assert_series_equal(limit_new, limit_old, check_dtype=False, check_names=False)
-
-        zeros_new = mm.theil(
-            pd.Series(np.zeros(len(self.df_tessellation)), self.df_tessellation.index),
-            self.graph,
-        )
-        zeros_old = mm.Theil(
-            self.df_tessellation, np.zeros(len(self.df_tessellation)), self.sw, "uID"
-        ).series
-        assert_series_equal(zeros_new, zeros_old, check_dtype=False, check_names=False)
-
-    def test_simpson(self):
-        ht_sw_new = mm.simpson(self.df_tessellation["area"], self.graph)
-        ht_sw_old = mm.Simpson(self.df_tessellation, "area", self.sw, "uID").series
-        assert_series_equal(ht_sw_new, ht_sw_old, check_dtype=False, check_names=False)
-
-        quan_sw_new = mm.simpson(
-            self.df_tessellation.area, self.graph, binning="quantiles", k=3
-        )
-        quan_sw_old = mm.Simpson(
-            self.df_tessellation,
-            self.df_tessellation.area,
-            self.sw,
-            "uID",
-            binning="quantiles",
-            k=3,
-        ).series
-        assert_series_equal(
-            quan_sw_new, quan_sw_old, check_dtype=False, check_names=False
-        )
-
-        gs_new = mm.simpson(self.df_tessellation.area, self.graph, gini_simpson=True)
-        gs_old = mm.Simpson(
-            self.df_tessellation, "area", self.sw, "uID", gini_simpson=True
-        ).series
-        assert_series_equal(gs_new, gs_old, check_dtype=False, check_names=False)
-
-        gs_new = mm.simpson(self.df_tessellation.area, self.graph, inverse=True)
-        gs_old = mm.Simpson(
-            self.df_tessellation, "area", self.sw, "uID", inverse=True
-        ).series
-        assert_series_equal(gs_new, gs_old, check_dtype=False, check_names=False)
-
-        self.df_tessellation["cat"] = list(range(8)) * 18
-        cat_new = mm.simpson(self.df_tessellation.cat, self.graph, categorical=True)
-        cat_old = mm.Simpson(
-            self.df_tessellation, "cat", self.sw, "uID", categorical=True
-        ).series
-        assert_series_equal(cat_new, cat_old, check_dtype=False, check_names=False)
-
-    def test_gini(self):
-        full_sw_new = mm.gini(self.df_tessellation["area"], self.graph)
-        full_sw_old = mm.Gini(self.df_tessellation, "area", self.sw, "uID").series
-        assert_series_equal(
-            full_sw_new, full_sw_old, check_dtype=False, check_names=False
-        )
-
-        limit_new = mm.gini(self.df_tessellation["area"], self.graph, rng=(10, 90))
-        limit_old = mm.Gini(
-            self.df_tessellation, "area", self.sw, "uID", rng=(10, 90)
-        ).series
-        assert_series_equal(limit_new, limit_old, check_dtype=False, check_names=False)
-
-    def test_shannon(self):
-        ht_sw_new = mm.shannon(self.df_tessellation["area"], self.graph)
-        ht_sw_old = mm.Shannon(self.df_tessellation, "area", self.sw, "uID").series
-        assert_series_equal(ht_sw_new, ht_sw_old, check_dtype=False, check_names=False)
-
-        quan_sw_new = mm.shannon(
-            self.df_tessellation["area"], self.graph, binning="quantiles", k=3
-        )
-        quan_sw_old = mm.Shannon(
-            self.df_tessellation,
-            self.df_tessellation.area,
-            self.sw,
-            "uID",
-            binning="quantiles",
-            k=3,
-        ).series
-        assert_series_equal(
-            quan_sw_new, quan_sw_old, check_dtype=False, check_names=False
-        )
-
-        self.df_tessellation["cat"] = list(range(8)) * 18
-        cat_new = mm.shannon(self.df_tessellation.cat, self.graph, categorical=True)
-        cat_old = mm.Shannon(
-            self.df_tessellation, "cat", self.sw, "uID", categorical=True
-        ).series
-        assert_series_equal(cat_new, cat_old, check_dtype=False, check_names=False)
-
-    def test_unique(self):
-        self.df_tessellation["cat"] = list(range(8)) * 18
-        un_new = mm.unique(self.df_tessellation["cat"], self.graph)
-        un_old = mm.Unique(self.df_tessellation, "cat", self.sw, "uID").series
-        assert_series_equal(un_new, un_old, check_dtype=False, check_names=False)
-
-        self.df_tessellation.loc[0, "cat"] = np.nan
-        un_new = mm.unique(self.df_tessellation["cat"], self.graph, dropna=False)
-        un_old = mm.Unique(
-            self.df_tessellation, "cat", self.sw, "uID", dropna=False
-        ).series
-        assert_series_equal(un_new, un_old, check_dtype=False, check_names=False)
-
-        un_new = mm.unique(self.df_tessellation["cat"], self.graph, dropna=True)
-        un_old = mm.Unique(
-            self.df_tessellation, "cat", self.sw, "uID", dropna=True
-        ).series
-        assert_series_equal(un_new, un_old, check_dtype=False, check_names=False)
-=======
     @pytest.mark.skipif(
         not PD_210, reason="aggregation is different in previous pandas versions"
     )
@@ -673,6 +517,14 @@
         )
         self.graph = Graph.build_knn(self.df_buildings.centroid, k=3)
 
+        # for diversity tests
+        self.sw = mm.sw_high(k=3, gdf=self.df_tessellation, ids="uID")
+        self.graph_diversity = (
+            Graph.build_contiguity(self.df_tessellation)
+            .higher_order(k=3, lower_order=True)
+            .assign_self_weight()
+        )
+
     @pytest.mark.skipif(
         not PD_210, reason="aggregation is different in previous pandas versions"
     )
@@ -722,4 +574,160 @@
         assert_series_equal(
             new_fl_area, old_fl_area, check_names=False, check_dtype=False
         )
->>>>>>> 889fb44d
+
+    def test_values_range(self):
+        full_sw_new = mm.values_range(
+            self.df_tessellation["area"], self.graph_diversity
+        )
+        full_sw_old = mm.Range(self.df_tessellation, "area", self.sw, "uID").series
+        assert_series_equal(
+            full_sw_new, full_sw_old, check_dtype=False, check_names=False
+        )
+
+        limit_new = mm.values_range(
+            self.df_tessellation["area"], self.graph_diversity, rng=(10, 90)
+        )
+        limit_old = mm.Range(
+            self.df_tessellation, "area", self.sw, "uID", rng=(10, 90)
+        ).series
+        assert_series_equal(limit_new, limit_old, check_dtype=False, check_names=False)
+
+    def test_theil(self):
+        full_sw_new = mm.theil(self.df_tessellation["area"], self.graph_diversity)
+        full_sw_old = mm.Theil(self.df_tessellation, "area", self.sw, "uID").series
+        assert_series_equal(
+            full_sw_new, full_sw_old, check_dtype=False, check_names=False
+        )
+
+        limit_new = mm.theil(
+            self.df_tessellation["area"], self.graph_diversity, rng=(10, 90)
+        )
+        limit_old = mm.Theil(
+            self.df_tessellation,
+            self.df_tessellation.area,
+            self.sw,
+            "uID",
+            rng=(10, 90),
+        ).series
+        assert_series_equal(limit_new, limit_old, check_dtype=False, check_names=False)
+
+        zeros_new = mm.theil(
+            pd.Series(np.zeros(len(self.df_tessellation)), self.df_tessellation.index),
+            self.graph_diversity,
+        )
+        zeros_old = mm.Theil(
+            self.df_tessellation, np.zeros(len(self.df_tessellation)), self.sw, "uID"
+        ).series
+        assert_series_equal(zeros_new, zeros_old, check_dtype=False, check_names=False)
+
+    def test_simpson(self):
+        ht_sw_new = mm.simpson(self.df_tessellation["area"], self.graph_diversity)
+        ht_sw_old = mm.Simpson(self.df_tessellation, "area", self.sw, "uID").series
+        assert_series_equal(ht_sw_new, ht_sw_old, check_dtype=False, check_names=False)
+
+        quan_sw_new = mm.simpson(
+            self.df_tessellation.area, self.graph_diversity, binning="quantiles", k=3
+        )
+        quan_sw_old = mm.Simpson(
+            self.df_tessellation,
+            self.df_tessellation.area,
+            self.sw,
+            "uID",
+            binning="quantiles",
+            k=3,
+        ).series
+        assert_series_equal(
+            quan_sw_new, quan_sw_old, check_dtype=False, check_names=False
+        )
+
+        gs_new = mm.simpson(
+            self.df_tessellation.area, self.graph_diversity, gini_simpson=True
+        )
+        gs_old = mm.Simpson(
+            self.df_tessellation, "area", self.sw, "uID", gini_simpson=True
+        ).series
+        assert_series_equal(gs_new, gs_old, check_dtype=False, check_names=False)
+
+        gs_new = mm.simpson(
+            self.df_tessellation.area, self.graph_diversity, inverse=True
+        )
+        gs_old = mm.Simpson(
+            self.df_tessellation, "area", self.sw, "uID", inverse=True
+        ).series
+        assert_series_equal(gs_new, gs_old, check_dtype=False, check_names=False)
+
+        self.df_tessellation["cat"] = list(range(8)) * 18
+        cat_new = mm.simpson(
+            self.df_tessellation.cat, self.graph_diversity, categorical=True
+        )
+        cat_old = mm.Simpson(
+            self.df_tessellation, "cat", self.sw, "uID", categorical=True
+        ).series
+        assert_series_equal(cat_new, cat_old, check_dtype=False, check_names=False)
+
+    def test_gini(self):
+        full_sw_new = mm.gini(self.df_tessellation["area"], self.graph_diversity)
+        full_sw_old = mm.Gini(self.df_tessellation, "area", self.sw, "uID").series
+        assert_series_equal(
+            full_sw_new, full_sw_old, check_dtype=False, check_names=False
+        )
+
+        limit_new = mm.gini(
+            self.df_tessellation["area"], self.graph_diversity, rng=(10, 90)
+        )
+        limit_old = mm.Gini(
+            self.df_tessellation, "area", self.sw, "uID", rng=(10, 90)
+        ).series
+        assert_series_equal(limit_new, limit_old, check_dtype=False, check_names=False)
+
+    def test_shannon(self):
+        ht_sw_new = mm.shannon(self.df_tessellation["area"], self.graph_diversity)
+        ht_sw_old = mm.Shannon(self.df_tessellation, "area", self.sw, "uID").series
+        assert_series_equal(ht_sw_new, ht_sw_old, check_dtype=False, check_names=False)
+
+        quan_sw_new = mm.shannon(
+            self.df_tessellation["area"], self.graph_diversity, binning="quantiles", k=3
+        )
+        quan_sw_old = mm.Shannon(
+            self.df_tessellation,
+            self.df_tessellation.area,
+            self.sw,
+            "uID",
+            binning="quantiles",
+            k=3,
+        ).series
+        assert_series_equal(
+            quan_sw_new, quan_sw_old, check_dtype=False, check_names=False
+        )
+
+        self.df_tessellation["cat"] = list(range(8)) * 18
+        cat_new = mm.shannon(
+            self.df_tessellation.cat, self.graph_diversity, categorical=True
+        )
+        cat_old = mm.Shannon(
+            self.df_tessellation, "cat", self.sw, "uID", categorical=True
+        ).series
+        assert_series_equal(cat_new, cat_old, check_dtype=False, check_names=False)
+
+    def test_unique(self):
+        self.df_tessellation["cat"] = list(range(8)) * 18
+        un_new = mm.unique(self.df_tessellation["cat"], self.graph_diversity)
+        un_old = mm.Unique(self.df_tessellation, "cat", self.sw, "uID").series
+        assert_series_equal(un_new, un_old, check_dtype=False, check_names=False)
+
+        self.df_tessellation.loc[0, "cat"] = np.nan
+        un_new = mm.unique(
+            self.df_tessellation["cat"], self.graph_diversity, dropna=False
+        )
+        un_old = mm.Unique(
+            self.df_tessellation, "cat", self.sw, "uID", dropna=False
+        ).series
+        assert_series_equal(un_new, un_old, check_dtype=False, check_names=False)
+
+        un_new = mm.unique(
+            self.df_tessellation["cat"], self.graph_diversity, dropna=True
+        )
+        un_old = mm.Unique(
+            self.df_tessellation, "cat", self.sw, "uID", dropna=True
+        ).series
+        assert_series_equal(un_new, un_old, check_dtype=False, check_names=False)