--- conflicted
+++ resolved
@@ -304,7 +304,6 @@
 
         assert_frame_equal(pandas_agg_vals, numba_agg_vals)
 
-<<<<<<< HEAD
     def test_density(self):
         graph = (
             Graph.build_contiguity(self.df_tessellation, rook=False)
@@ -326,7 +325,8 @@
             self.df_tessellation,
             exact=False,
             check_names=False,
-=======
+        )
+
     @pytest.mark.skipif(
         not PD_210, reason="aggregation is different in previous pandas versions"
     )
@@ -408,7 +408,6 @@
         }
         assert_frame_result(
             perc, perc_expected, self.df_tessellation, check_names=False
->>>>>>> 1a89a9c0
         )
 
 
