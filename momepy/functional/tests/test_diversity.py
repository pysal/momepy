import geopandas as gpd
import numpy as np
import pandas as pd
import pytest
import scipy
from libpysal.graph import Graph
from packaging.version import Version
from pandas.testing import assert_frame_equal, assert_series_equal

import momepy as mm

from .conftest import assert_frame_result, assert_result

GPD_013 = Version(gpd.__version__) >= Version("0.13")
PD_210 = Version(pd.__version__) >= Version("2.1.0")
SP_112 = Version(scipy.__version__) >= Version("1.12.0")


class TestDescribe:
    def setup_method(self):
        test_file_path = mm.datasets.get_path("bubenec")
        self.df_buildings = gpd.read_file(test_file_path, layer="buildings")
        self.df_tessellation = gpd.read_file(test_file_path, layer="tessellation")
        self.df_tessellation["area"] = self.df_tessellation.geometry.area
        self.df_streets = gpd.read_file(test_file_path, layer="streets")
        self.df_tessellation = gpd.read_file(test_file_path, layer="tessellation")
        self.df_streets["nID"] = mm.unique_id(self.df_streets)
        self.df_buildings["height"] = np.linspace(10.0, 30.0, 144)
        self.df_tessellation["area"] = self.df_tessellation.geometry.area
        self.df_buildings["area"] = self.df_buildings.geometry.area
        self.df_buildings["fl_area"] = mm.FloorArea(self.df_buildings, "height").series
        self.df_buildings["nID"] = mm.get_network_id(
            self.df_buildings, self.df_streets, "nID"
        )
        blocks = mm.Blocks(
            self.df_tessellation, self.df_streets, self.df_buildings, "bID", "uID"
        )
        self.blocks = blocks.blocks
        self.df_buildings["bID"] = blocks.buildings_id
        self.df_tessellation["bID"] = blocks.tessellation_id
        self.graph_sw = (
            Graph.build_contiguity(self.df_streets.set_index("nID"), rook=False)
            .higher_order(k=2, lower_order=True)
            .assign_self_weight()
        )
        self.graph = Graph.build_knn(self.df_buildings.centroid, k=3)
        self.diversity_graph = (
            Graph.build_contiguity(self.df_tessellation)
            .higher_order(k=3, lower_order=True)
            .assign_self_weight()
        )

        graph = Graph.build_contiguity(self.df_tessellation, rook=False).higher_order(
            k=3, lower_order=True
        )
        from shapely import distance

        centroids = self.df_tessellation.centroid

        def _distance_decay_weights(group):
            focal = group.index[0][0]
            neighbours = group.index.get_level_values(1)
            distances = distance(centroids.loc[focal], centroids.loc[neighbours])
            distance_decay = 1 / distances
            return distance_decay.values

        self.decay_graph = graph.transform(_distance_decay_weights)

        self.diversity_graph = (
            Graph.build_contiguity(self.df_tessellation)
            .higher_order(k=3, lower_order=True)
            .assign_self_weight()
        )

    def test_describe(self):
        area = self.df_buildings.area
        r = self.graph.describe(area)

        expected_mean = {
            "mean": 587.3761020554495,
            "sum": 84582.15869598472,
            "min": 50.44045729583316,
            "max": 1187.2662413659234,
        }
        assert_result(
            r["mean"], expected_mean, self.df_buildings, exact=False, check_names=False
        )

        expected_median = {
            "mean": 577.4640489818667,
            "sum": 83154.8230533888,
            "min": 50.43336175017242,
            "max": 1225.8094201694726,
        }
        assert_result(
            r["median"],
            expected_median,
            self.df_buildings,
            exact=False,
            check_names=False,
        )

        expected_std = {
            "mean": 255.59307136480083,
            "sum": 36805.40227653132,
            "min": 0.05050450812944085,
            "max": 1092.484902679786,
        }
        assert_result(
            r["std"], expected_std, self.df_buildings, exact=False, check_names=False
        )

        expected_min = {
            "mean": 349.53354434499295,
            "sum": 50332.830385678986,
            "min": 50.39387578315866,
            "max": 761.0313042971973,
        }
        assert_result(
            r["min"], expected_min, self.df_buildings, exact=False, check_names=False
        )

        expected_max = {
            "mean": 835.1307128394886,
            "sum": 120258.82264888636,
            "min": 50.49413435416841,
            "max": 2127.7522277389035,
        }
        assert_result(
            r["max"], expected_max, self.df_buildings, exact=False, check_names=False
        )

        expected_sum = {
            "mean": 1762.128306166348,
            "sum": 253746.47608795413,
            "min": 151.32137188749948,
            "max": 3561.79872409777,
        }
        assert_result(
            r["sum"], expected_sum, self.df_buildings, exact=False, check_names=False
        )

    def test_describe_quantile(self):
        graph = Graph.build_knn(self.df_buildings.centroid, k=15)
        area = self.df_buildings.area
        r = graph.describe(area, q=(25, 75))

        expected_mean = {
            "mean": 601.6960154385389,
            "sum": 86644.2262231496,
            "min": 250.25984637364323,
            "max": 901.0028506943196,
        }
        assert_result(
            r["mean"], expected_mean, self.df_buildings, exact=False, check_names=False
        )

    @pytest.mark.skipif(not GPD_013, reason="get_coordinates() not available")
    def test_describe_mode(self):
        corners = mm.corners(self.df_buildings)
        r = self.graph.describe(corners)

        expected = {
            "mean": 6.152777777777778,
            "sum": 886,
            "min": 4,
            "max": 17,
        }
        assert_result(
            r["mode"], expected, self.df_buildings, exact=False, check_names=False
        )

    @pytest.mark.skipif(not GPD_013, reason="get_coordinates() not available")
    def test_describe_quantile_mode(self):
        graph = Graph.build_knn(self.df_buildings.centroid, k=15)
        corners = mm.corners(self.df_buildings)
        r = graph.describe(corners, q=(25, 75))

        expected = {
            "mean": 6.958333333333333,
            "sum": 1002.0,
            "min": 4.0,
            "max": 12,
        }
        assert_result(
            r["mode"], expected, self.df_buildings, exact=False, check_names=False
        )

    def test_describe_array(self):
        area = self.df_buildings.area
        r = self.graph.describe(area)
        r2 = self.graph.describe(area.values)

<<<<<<< HEAD
        assert_frame_equal(r, r2, check_names=False)
=======
        assert_frame_equal(r, r2)

    def test_values_range(self):
        full_sw = mm.values_range(self.df_tessellation["area"], self.diversity_graph)
        full_sw_expected = {
            "count": 144,
            "mean": 13575.258680748986,
            "min": 3789.0228732928035,
            "max": 34510.77694161156,
        }
        assert_result(
            full_sw, full_sw_expected, self.df_tessellation, check_names=False
        )

        limit = mm.values_range(
            self.df_tessellation["area"], self.diversity_graph, q=(10, 90)
        )
        limit_expected = {
            "mean": 3551.9379326637954,
            "max": 6194.978308458511,
            "min": 2113.282481158694,
            "count": 144,
        }

        assert_result(limit, limit_expected, self.df_tessellation, check_names=False)

    def test_theil(self):
        full_sw = mm.theil(self.df_tessellation["area"], self.diversity_graph)
        full_sw2 = mm.theil(
            self.df_tessellation["area"], self.diversity_graph, q=(0, 100)
        )
        full_sw_expected = {
            "count": 144,
            "mean": 0.3367193709036915,
            "min": 0.0935437083870931,
            "max": 1.0063687846141105,
        }
        assert_result(
            full_sw, full_sw_expected, self.df_tessellation, check_names=False
        )
        assert_result(
            full_sw2, full_sw_expected, self.df_tessellation, check_names=False
        )

        # mismatch between percentile interpolation methods
        limit = mm.theil(self.df_tessellation["area"], self.diversity_graph, q=(10, 90))
        limit_expected = {
            "count": 144,
            "mean": 0.09689345872019642,
            "min": 0.03089398223055910,
            "max": 0.2726670141461655,
        }

        assert_result(limit, limit_expected, self.df_tessellation, check_names=False)

        zeros = mm.theil(
            pd.Series(np.zeros(len(self.df_tessellation)), self.df_tessellation.index),
            self.graph,
        )
        zeros_expected = {"count": 144, "mean": 0, "min": 0, "max": 0.0}
        assert_result(zeros, zeros_expected, self.df_tessellation, check_names=False)

    def test_simpson(self):
        ht_sw = mm.simpson(self.df_tessellation["area"], self.diversity_graph)
        ht_sw_expected = {
            "count": 144,
            "mean": 0.5106343598245804,
            "min": 0.3504,
            "max": 0.7159183673469389,
        }
        assert_result(ht_sw, ht_sw_expected, self.df_tessellation, check_names=False)

        quan_sw = mm.simpson(
            self.df_tessellation.area, self.diversity_graph, binning="quantiles", k=3
        )
        quan_sw_expected = {
            "count": 144,
            "mean": 0.36125200075406005,
            "min": 0.3333333333333333,
            "max": 0.4609375,
        }
        assert_result(
            quan_sw, quan_sw_expected, self.df_tessellation, check_names=False
        )

        with pytest.raises(ValueError):
            mm.simpson(self.df_tessellation.area, self.graph, binning="nonexistent")

        gs = mm.simpson(
            self.df_tessellation.area, self.diversity_graph, gini_simpson=True
        )
        gs_expected = {
            "count": 144,
            "mean": 0.4893656401754196,
            "min": 0.2840816326530611,
            "max": 0.6496,
        }
        assert_result(gs, gs_expected, self.df_tessellation, check_names=False)

        gs_inv = mm.simpson(
            self.df_tessellation.area, self.diversity_graph, inverse=True
        )
        gs_inv_expected = {
            "count": 144,
            "mean": 1.994951794685094,
            "min": 1.3968072976054728,
            "max": 2.853881278538813,
        }
        assert_result(gs_inv, gs_inv_expected, self.df_tessellation, check_names=False)

        self.df_tessellation["cat"] = list(range(8)) * 18
        cat = mm.simpson(
            self.df_tessellation.cat, self.diversity_graph, categorical=True
        )
        cat_expected = {
            "count": 144,
            "mean": 0.13227361237314683,
            "min": 0.1255205234979179,
            "max": 0.15625,
        }
        assert_result(cat, cat_expected, self.df_tessellation, check_names=False)

    def test_gini(self):
        with pytest.raises(ValueError):
            mm.gini(pd.Series(-1, self.df_tessellation.index), self.diversity_graph)

        full_sw = mm.gini(self.df_tessellation["area"], self.diversity_graph)
        full_sw_expected = {
            "count": 144,
            "mean": 0.38686076469743697,
            "min": 0.24235274498955336,
            "max": 0.6400687910616315,
        }
        assert_result(
            full_sw, full_sw_expected, self.df_tessellation, check_names=False
        )

        # mismatch between interpolation methods
        limit = mm.gini(self.df_tessellation["area"], self.diversity_graph, q=(10, 90))
        limit_expected = {
            "count": 144,
            "mean": 0.2417437064941186,
            "min": 0.14098983070917345,
            "max": 0.3978182288393458,
        }
        assert_result(limit, limit_expected, self.df_tessellation, check_names=False)

    def test_shannon(self):
        with pytest.raises(ValueError):
            mm.shannon(
                self.df_tessellation.area, self.diversity_graph, binning="nonexistent"
            )

        ht_sw = mm.shannon(self.df_tessellation["area"], self.diversity_graph)
        ht_sw_expected = {
            "count": 144,
            "mean": 0.8290031127861055,
            "min": 0.4581441790615257,
            "max": 1.1626998334975678,
        }
        assert_result(ht_sw, ht_sw_expected, self.df_tessellation, check_names=False)

        quan_sw = mm.shannon(
            self.df_tessellation["area"], self.diversity_graph, binning="quantiles", k=3
        )
        quan_sw_expected = {
            "count": 144,
            "mean": 1.0543108593712356,
            "min": 0.8647400965276372,
            "max": 1.0986122886681096,
        }
        assert_result(
            quan_sw, quan_sw_expected, self.df_tessellation, check_names=False
        )

        self.df_tessellation["cat"] = list(range(8)) * 18
        cat = mm.shannon(
            self.df_tessellation.cat, self.diversity_graph, categorical=True
        )
        cat_expected = {
            "count": 144,
            "mean": 2.0493812749063793,
            "min": 1.9561874676604514,
            "max": 2.0774529508369457,
        }
        assert_result(cat, cat_expected, self.df_tessellation, check_names=False)

    def test_unique(self):
        self.df_tessellation["cat"] = list(range(8)) * 18
        un = self.diversity_graph.describe(
            self.df_tessellation["cat"], statistics=["nunique"]
        )["nunique"]
        un_expected = {"count": 144, "mean": 8.0, "min": 8, "max": 8}
        assert_result(un, un_expected, self.df_tessellation, check_names=False)

        self.df_tessellation.loc[0, "cat"] = np.nan

        un_nan_drop = self.diversity_graph.describe(
            self.df_tessellation["cat"], statistics=["nunique"]
        )["nunique"]
        un_nan_drop_expected = {"count": 144, "mean": 8.0, "min": 8, "max": 8}
        assert_result(
            un_nan_drop, un_nan_drop_expected, self.df_tessellation, check_names=False
        )

        # to count nas you have to explicitly process them npw
        self.df_tessellation.loc[self.df_tessellation["cat"].isna(), "cat"] = "np.nan"
        un_nan = self.diversity_graph.describe(
            self.df_tessellation["cat"], statistics=["nunique"]
        )["nunique"]
        un_nan_expected = {"count": 144, "mean": 8.13888888888889, "min": 8, "max": 9}
        assert_result(un_nan, un_nan_expected, self.df_tessellation, check_names=False)

    @pytest.mark.skipif(
        not PD_210, reason="aggregation is different in previous pandas versions"
    )
    def test_describe_reached_input(self):
        with pytest.raises(
            ValueError,
            match=("One of result_index or graph has to be specified, but not both."),
        ):
            mm.describe_reached(self.df_buildings[["area"]], self.df_buildings["nID"])

        with pytest.raises(
            ValueError,
            match=("One of result_index or graph has to be specified, but not both."),
        ):
            mm.describe_reached(
                self.df_buildings[["area"]],
                self.df_buildings["nID"],
                result_index=self.df_streets.index,
                graph=self.graph_sw,
            )
>>>>>>> 86a7dc9a

    @pytest.mark.skipif(
        not PD_210, reason="aggregation is different in previous pandas versions"
    )
    def test_describe_reached(self):
        df = mm.describe_agg(
            self.df_buildings["area"],
            self.df_buildings["nID"],
            self.df_streets.index,
        )

        # not testing std, there are different implementations:
        # OO momepy uses ddof=0, functional momepy - ddof=1
        expected_area_sum = {
            "min": 618.4470363735187,
            "max": 18085.458977113314,
            "count": 22,
            "mean": 4765.589763157915,
        }
        expected_area_mean = {
            "min": 218.962248810988,
            "max": 1808.5458977113315,
            "count": 22,
            "mean": 746.7028417890866,
        }
        expected_area_count = {
            "min": 0,
            "max": 18,
            "count": 35,
            "mean": 4.114285714285714,
        }
        assert_result(df["count"], expected_area_count, self.df_streets)
        assert_result(df["sum"], expected_area_sum, self.df_streets)
        assert_result(df["mean"], expected_area_mean, self.df_streets)

        df = mm.describe_agg(
            self.df_buildings["fl_area"].values,
            self.df_buildings["nID"],
            self.df_streets.index,
        )

        expected_fl_area_sum = {
            "min": 1894.492021221426,
            "max": 79169.31385861782,
            "count": 22,
            "mean": 26494.88163951223,
        }
        expected_fl_area_mean = {
            "min": 939.9069666320963,
            "max": 7916.931385861784,
            "count": 22,
            "mean": 3995.8307750062318,
        }
        expected_fl_area_count = {
            "min": 0,
            "max": 18,
            "count": 35,
            "mean": 4.114285714285714,
        }
        assert_result(df["count"], expected_fl_area_count, self.df_streets)
        assert_result(df["sum"], expected_fl_area_sum, self.df_streets)
        assert_result(df["mean"], expected_fl_area_mean, self.df_streets)

    @pytest.mark.skipif(
        not PD_210, reason="aggregation is different in previous pandas versions"
    )
    def test_describe_reached_sw(self):
        df_sw = mm.describe_reached_agg(
            self.df_buildings["fl_area"], self.df_buildings["nID"], graph=self.graph_sw
        )

        # not using assert_result since the method
        # is returning an aggregation, indexed based on nID
        assert max(df_sw["count"]) == 138
        expected = {"min": 6, "max": 138, "count": 35, "mean": 67.8}
        assert_result(df_sw["count"], expected, self.df_streets, check_names=False)

    @pytest.mark.skipif(
        not PD_210, reason="aggregation is different in previous pandas versions"
    )
    def test_describe_reached_input_equality(self):
        island_result_df = mm.describe_agg(
            self.df_buildings["area"], self.df_buildings["nID"], self.df_streets.index
        )
        island_result_series = mm.describe_agg(
            self.df_buildings["area"], self.df_buildings["nID"], self.df_streets.index
        )
        island_result_ndarray = mm.describe_agg(
            self.df_buildings["area"].values,
            self.df_buildings["nID"].values,
            self.df_streets.index,
        )

        assert np.allclose(
            island_result_df.values, island_result_series.values, equal_nan=True
        )
        assert np.allclose(
            island_result_df.values, island_result_ndarray.values, equal_nan=True
        )

    @pytest.mark.skipif(
        not PD_210, reason="aggregation is different in previous pandas versions"
    )
    def test_na_results(self):
        nan_areas = self.df_buildings["area"]
        nan_areas.iloc[range(0, len(self.df_buildings), 3),] = np.nan

        pandas_agg_vals = mm.describe_agg(
            nan_areas,
            self.df_buildings["nID"],
            self.df_streets.index,
        )

        numba_agg_vals = mm.describe_agg(
            nan_areas, self.df_buildings["nID"], self.df_streets.index, q=(0, 100)
        )

        assert_frame_equal(pandas_agg_vals, numba_agg_vals)

    def test_covered_area(self):
        graph = (
            Graph.build_contiguity(self.df_tessellation)
            .higher_order(k=3, lower_order=True)
            .assign_self_weight()
        )
        covered_sw = graph.describe(self.df_tessellation.area, statistics=["sum"])[
            "sum"
        ]

        covered_sw2 = graph.describe(
            self.df_tessellation.area.values, statistics=["sum"]
        )["sum"]

        expected_covered_sw = {
            "sum": 11526021.19027327,
            "mean": 80041.81382134215,
            "min": 26013.0106743472,
            "max": 131679.18084183024,
        }
        assert_result(
            covered_sw,
            expected_covered_sw,
            self.df_tessellation,
            check_names=False,
            exact=False,
        )
        assert_series_equal(
            covered_sw, covered_sw2, check_names=False, check_index_type=False
        )

    def test_density(self):
        graph = (
            Graph.build_contiguity(self.df_tessellation, rook=False)
            .higher_order(k=3, lower_order=True)
            .assign_self_weight()
        )
        fl_area = graph.describe(self.df_buildings["fl_area"])["sum"]
        tess_area = graph.describe(self.df_tessellation["area"])["sum"]
        dens_new = fl_area / tess_area
        dens_expected = {
            "count": 144,
            "mean": 1.6615871155383324,
            "max": 2.450536855278486,
            "min": 0.9746481727569978,
        }
        assert_result(
            dens_new,
            dens_expected,
            self.df_tessellation,
            exact=False,
            check_names=False,
        )

    @pytest.mark.skipif(
        not PD_210, reason="aggregation is different in previous pandas versions"
    )
    def test_unweighted_percentile(self):
        perc = mm.percentile(self.df_tessellation["area"], self.diversity_graph)
        perc_expected = {
            "count": 144,
            "mean": 2109.739467856585,
            "min": 314.3067794345771,
            "max": 4258.008903612521,
        }

        assert_frame_result(
            perc, perc_expected, self.df_tessellation, check_names=False
        )

        perc = mm.percentile(
            pd.Series(list(range(8)) * 18, index=self.df_tessellation.index),
            self.diversity_graph,
        )
        perc_expected = {
            "count": 144,
            "mean": 3.5283564814814814,
            "min": 0.75,
            "max": 6.0,
        }
        assert_frame_result(
            perc, perc_expected, self.df_tessellation, check_names=False
        )

        perc = mm.percentile(
            self.df_tessellation["area"], self.diversity_graph, q=[30, 70]
        )
        perc_expected = {
            "count": 144,
            "mean": 2096.4500111386724,
            "min": 484.37546961694574,
            "max": 4160.642824113784,
        }
        assert_frame_result(
            perc, perc_expected, self.df_tessellation, check_names=False
        )

        # test isolates
        graph = Graph.build_contiguity(self.df_tessellation.iloc[:100])
        perc = mm.percentile(self.df_tessellation["area"].iloc[:100], graph)
        assert perc.loc[0].isna().all()

    @pytest.mark.skipif(
        not PD_210, reason="aggregation is different in previous pandas versions"
    )
    def test_distance_decay_linearly_weighted_percentiles(self):
        # setup weight decay graph

        perc = mm.percentile(
            self.df_tessellation["area"],
            self.decay_graph,
        )
        perc_expected = {
            "count": 144,
            "mean": 1956.0672714756156,
            "min": 110.43272692016959,
            "max": 4331.418546462096,
        }
        assert_frame_result(
            perc, perc_expected, self.df_tessellation, check_names=False
        )

        perc = mm.percentile(
            self.df_tessellation["area"],
            self.decay_graph,
            q=[30, 70],
        )
        perc_expected = {
            "count": 144,
            "mean": 1931.8544987242813,
            "min": 122.04102848302165,
            "max": 4148.563252265954,
        }
        assert_frame_result(
            perc, perc_expected, self.df_tessellation, check_names=False
        )

    def test_describe_nunique(self):
        graph = (
            Graph.build_contiguity(self.df_tessellation, rook=False)
            .higher_order(k=5, lower_order=True)
            .assign_self_weight()
        )

        unweighted_expected = {
            "count": 144,
            "min": 3,
            "max": 8,
            "mean": 5.222222222222222,
        }

        unweighted = graph.describe(
            self.df_tessellation["bID"], statistics=["nunique"]
        )["nunique"]

        unweighted2 = graph.describe(
            self.df_tessellation["bID"], q=(0, 100), statistics=["nunique"]
        )["nunique"]

        assert_result(
            unweighted,
            unweighted_expected,
            self.df_tessellation,
            exact=False,
            check_names=False,
        )
        assert_result(
            unweighted2,
            unweighted_expected,
            self.df_tessellation,
            exact=False,
            check_names=False,
        )
        assert_series_equal(unweighted2, unweighted, check_dtype=False)

    def test_count_unique_using_describe(self):
        graph = (
            Graph.build_contiguity(self.df_tessellation, rook=False)
            .higher_order(k=5, lower_order=True)
            .assign_self_weight()
        )

        count = graph.describe(self.df_tessellation["bID"])["nunique"]
        agg_areas = graph.describe(self.df_tessellation["area"])["sum"]
        weighted_count = count / agg_areas
        weighted_count_expected = {
            "count": 144,
            "min": 2.0989616504225266e-05,
            "max": 4.2502425045664464e-05,
            "mean": 3.142437439120778e-05,
        }
        assert_result(
            weighted_count,
            weighted_count_expected,
            self.df_tessellation,
            exact=False,
            check_names=False,
        )


class TestDescribeEquality:
    def setup_method(self):
        test_file_path = mm.datasets.get_path("bubenec")
        self.df_buildings = gpd.read_file(test_file_path, layer="buildings")
        self.df_streets = gpd.read_file(test_file_path, layer="streets")
        self.df_tessellation = gpd.read_file(test_file_path, layer="tessellation")
        self.df_streets["nID"] = mm.unique_id(self.df_streets)
        self.df_buildings["height"] = np.linspace(10.0, 30.0, 144)
        self.df_tessellation["area"] = self.df_tessellation.geometry.area
        self.df_buildings["area"] = self.df_buildings.geometry.area
        self.df_buildings["fl_area"] = mm.FloorArea(self.df_buildings, "height").series
        self.df_buildings["nID"] = mm.get_network_id(
            self.df_buildings, self.df_streets, "nID"
        )
        blocks = mm.Blocks(
            self.df_tessellation, self.df_streets, self.df_buildings, "bID", "uID"
        )
        self.blocks = blocks.blocks
        self.df_buildings["bID"] = blocks.buildings_id
        self.df_tessellation["bID"] = blocks.tessellation_id
        self.graph_sw = (
            Graph.build_contiguity(self.df_streets.set_index("nID"), rook=False)
            .higher_order(k=2, lower_order=True)
            .assign_self_weight()
        )
        self.graph = Graph.build_knn(self.df_buildings.centroid, k=3)
        graph = Graph.build_contiguity(self.df_tessellation, rook=False).higher_order(
            k=3, lower_order=True
        )
        from shapely import distance

        centroids = self.df_tessellation.centroid

        def _distance_decay_weights(group):
            focal = group.index[0][0]
            neighbours = group.index.get_level_values(1)
            distances = distance(centroids.loc[focal], centroids.loc[neighbours])
            distance_decay = 1 / distances
            return distance_decay.values

        self.decay_graph = graph.transform(_distance_decay_weights)

        # for diversity tests
        self.sw = mm.sw_high(k=3, gdf=self.df_tessellation, ids="uID")
        self.graph_diversity = (
            Graph.build_contiguity(self.df_tessellation)
            .higher_order(k=3, lower_order=True)
            .assign_self_weight()
        )

    @pytest.mark.skipif(
        not PD_210, reason="aggregation is different in previous pandas versions"
    )
    def test_describe_reached_equality(self):
        new_df = mm.describe_agg(
            self.df_buildings["area"], self.df_buildings["nID"], self.df_streets.index
        )

        new_count = new_df["count"]
        old_count = mm.Reached(self.df_streets, self.df_buildings, "nID", "nID").series
        assert_series_equal(new_count, old_count, check_names=False, check_dtype=False)

        new_area = new_df["sum"]
        old_area = mm.Reached(
            self.df_streets, self.df_buildings, "nID", "nID", mode="sum"
        ).series
        assert_series_equal(new_area, old_area, check_names=False, check_dtype=False)

        new_area_mean = new_df["mean"]
        old_area_mean = mm.Reached(
            self.df_streets, self.df_buildings, "nID", "nID", mode="mean"
        ).series
        assert_series_equal(
            new_area_mean, old_area_mean, check_names=False, check_dtype=False
        )

    @pytest.mark.skipif(
        not PD_210, reason="aggregation is different in previous pandas versions"
    )
    def test_describe_reached_equality_sw(self):
        new_df = mm.describe_reached_agg(
            self.df_buildings["fl_area"], self.df_buildings["nID"], graph=self.graph_sw
        )

        new_fl_area = new_df["sum"]

        sw = mm.sw_high(k=2, gdf=self.df_streets)
        old_fl_area = mm.Reached(
            self.df_streets,
            self.df_buildings,
            "nID",
            "nID",
            spatial_weights=sw,
            mode="sum",
            values="fl_area",
        ).series
        assert_series_equal(
            new_fl_area, old_fl_area, check_names=False, check_dtype=False
        )

<<<<<<< HEAD
        old_mean_fl_area = mm.Reached(
            self.df_streets,
            self.df_buildings,
            "nID",
            "nID",
            spatial_weights=sw,
            mode="mean",
            values="fl_area",
        ).series
        assert_series_equal(
            new_df["mean"], old_mean_fl_area, check_names=False, check_dtype=False
        )

    def test_blocks_counts(self):
        graph = (
            Graph.build_contiguity(self.df_tessellation, rook=False)
            .higher_order(k=5, lower_order=True)
            .assign_self_weight()
        )
        sw = mm.sw_high(k=5, gdf=self.df_tessellation, ids="uID")

        unweighted_new = graph.describe(self.df_tessellation["bID"])["nunique"]
        unweighted_old = mm.BlocksCount(
            self.df_tessellation, "bID", sw, "uID", weighted=False
        ).series
        assert_series_equal(
            unweighted_new,
            unweighted_old,
            check_index_type=False,
            check_names=False,
            check_dtype=False,
        )

        agg_areas = graph.describe(self.df_tessellation["area"])["sum"]
        count_new = unweighted_new / agg_areas
        count_old = mm.BlocksCount(self.df_tessellation, "bID", sw, "uID").series
        assert_series_equal(
            count_new,
            count_old,
            check_names=False,
            check_dtype=False,
            check_index_type=False,
        )

=======
    def test_values_range(self):
        full_sw_new = mm.values_range(
            self.df_tessellation["area"], self.graph_diversity
        )
        full_sw_old = mm.Range(self.df_tessellation, "area", self.sw, "uID").series
        assert_series_equal(
            full_sw_new, full_sw_old, check_dtype=False, check_names=False
        )

        limit_new = mm.values_range(
            self.df_tessellation["area"], self.graph_diversity, q=(10, 90)
        )
        limit_old = mm.Range(
            self.df_tessellation,
            "area",
            self.sw,
            "uID",
            interpolation="hazen",
            rng=(10, 90),
        ).series
        assert_series_equal(limit_new, limit_old, check_dtype=False, check_names=False)

    def test_theil(self):
        full_sw_new = mm.theil(self.df_tessellation["area"], self.graph_diversity)
        full_sw_old = mm.Theil(self.df_tessellation, "area", self.sw, "uID").series
        assert_series_equal(
            full_sw_new, full_sw_old, check_dtype=False, check_names=False
        )

        # old and new have different percentile interpolation methods
        # therefore the comparison needs a higher rtol
        limit_new = mm.theil(
            self.df_tessellation["area"], self.graph_diversity, q=(10, 90)
        )
        limit_old = mm.Theil(
            self.df_tessellation,
            self.df_tessellation.area,
            self.sw,
            "uID",
            rng=(10, 90),
        ).series
        assert_series_equal(
            limit_new, limit_old, rtol=0.5, check_dtype=False, check_names=False
        )

        zeros_new = mm.theil(
            pd.Series(np.zeros(len(self.df_tessellation)), self.df_tessellation.index),
            self.graph_diversity,
        )
        zeros_old = mm.Theil(
            self.df_tessellation, np.zeros(len(self.df_tessellation)), self.sw, "uID"
        ).series
        assert_series_equal(zeros_new, zeros_old, check_dtype=False, check_names=False)

    def test_simpson(self):
        ht_sw_new = mm.simpson(self.df_tessellation["area"], self.graph_diversity)
        ht_sw_old = mm.Simpson(self.df_tessellation, "area", self.sw, "uID").series
        assert_series_equal(ht_sw_new, ht_sw_old, check_dtype=False, check_names=False)

        quan_sw_new = mm.simpson(
            self.df_tessellation.area, self.graph_diversity, binning="quantiles", k=3
        )
        quan_sw_old = mm.Simpson(
            self.df_tessellation,
            self.df_tessellation.area,
            self.sw,
            "uID",
            binning="quantiles",
            k=3,
        ).series
        assert_series_equal(
            quan_sw_new, quan_sw_old, check_dtype=False, check_names=False
        )

        gs_new = mm.simpson(
            self.df_tessellation.area, self.graph_diversity, gini_simpson=True
        )
        gs_old = mm.Simpson(
            self.df_tessellation, "area", self.sw, "uID", gini_simpson=True
        ).series
        assert_series_equal(gs_new, gs_old, check_dtype=False, check_names=False)

        gs_new = mm.simpson(
            self.df_tessellation.area, self.graph_diversity, inverse=True
        )
        gs_old = mm.Simpson(
            self.df_tessellation, "area", self.sw, "uID", inverse=True
        ).series
        assert_series_equal(gs_new, gs_old, check_dtype=False, check_names=False)

        self.df_tessellation["cat"] = list(range(8)) * 18
        cat_new = mm.simpson(
            self.df_tessellation.cat, self.graph_diversity, categorical=True
        )
        cat_old = mm.Simpson(
            self.df_tessellation, "cat", self.sw, "uID", categorical=True
        ).series
        assert_series_equal(cat_new, cat_old, check_dtype=False, check_names=False)

    def test_gini(self):
        full_sw_new = mm.gini(self.df_tessellation["area"], self.graph_diversity)
        full_sw_old = mm.Gini(self.df_tessellation, "area", self.sw, "uID").series
        assert_series_equal(
            full_sw_new, full_sw_old, check_dtype=False, check_names=False
        )

        # ## old and new have different interpolation methods
        ## there need higher rtol
        limit_new = mm.gini(
            self.df_tessellation["area"], self.graph_diversity, q=(10, 90)
        )
        limit_old = mm.Gini(
            self.df_tessellation, "area", self.sw, "uID", rng=(10, 90)
        ).series
        assert_series_equal(
            limit_new, limit_old, rtol=0.3, check_dtype=False, check_names=False
        )

    def test_shannon(self):
        ht_sw_new = mm.shannon(self.df_tessellation["area"], self.graph_diversity)
        ht_sw_old = mm.Shannon(self.df_tessellation, "area", self.sw, "uID").series
        assert_series_equal(ht_sw_new, ht_sw_old, check_dtype=False, check_names=False)

        quan_sw_new = mm.shannon(
            self.df_tessellation["area"], self.graph_diversity, binning="quantiles", k=3
        )
        quan_sw_old = mm.Shannon(
            self.df_tessellation,
            self.df_tessellation.area,
            self.sw,
            "uID",
            binning="quantiles",
            k=3,
        ).series
        assert_series_equal(
            quan_sw_new, quan_sw_old, check_dtype=False, check_names=False
        )

        self.df_tessellation["cat"] = list(range(8)) * 18
        cat_new = mm.shannon(
            self.df_tessellation.cat, self.graph_diversity, categorical=True
        )
        cat_old = mm.Shannon(
            self.df_tessellation, "cat", self.sw, "uID", categorical=True
        ).series
        assert_series_equal(cat_new, cat_old, check_dtype=False, check_names=False)

    def test_unique(self):
        self.df_tessellation["cat"] = list(range(8)) * 18
        un_new = self.graph_diversity.describe(
            self.df_tessellation["cat"], statistics=["nunique"]
        )["nunique"]
        un_old = mm.Unique(self.df_tessellation, "cat", self.sw, "uID").series
        assert_series_equal(un_new, un_old, check_dtype=False, check_names=False)

        self.df_tessellation.loc[0, "cat"] = np.nan
        un_new = self.graph_diversity.describe(
            self.df_tessellation["cat"], statistics=["nunique"]
        )["nunique"]
        un_old = mm.Unique(
            self.df_tessellation, "cat", self.sw, "uID", dropna=True
        ).series
        assert_series_equal(un_new, un_old, check_dtype=False, check_names=False)

        # to keep NAs you ahve to explicitly process them now
        self.df_tessellation.loc[self.df_tessellation["cat"].isna(), "cat"] = "np.nan"
        un_new = self.graph_diversity.describe(
            self.df_tessellation["cat"], statistics=["nunique"]
        )["nunique"]
        un_old = mm.Unique(
            self.df_tessellation, "cat", self.sw, "uID", dropna=False
        ).series
        assert_series_equal(un_new, un_old, check_dtype=False, check_names=False)

>>>>>>> 86a7dc9a
    def test_unweighted_percentile(self):
        sw = mm.sw_high(k=3, gdf=self.df_tessellation, ids="uID")
        graph = (
            Graph.build_contiguity(self.df_tessellation)
            .higher_order(k=3, lower_order=True)
            .assign_self_weight()
        )

        perc_new = mm.percentile(self.df_tessellation["area"], graph)
        perc_old = mm.Percentiles(
            self.df_tessellation, "area", sw, "uID", interpolation="hazen"
        ).frame
        assert_frame_equal(perc_new, perc_old, check_dtype=False, check_names=False)

        perc_new = mm.percentile(
            pd.Series(list(range(8)) * 18, index=self.df_tessellation.index), graph
        )
        perc_old = mm.Percentiles(
            self.df_tessellation, list(range(8)) * 18, sw, "uID", interpolation="hazen"
        ).frame
        assert_frame_equal(perc_new, perc_old, check_dtype=False, check_names=False)

        perc_new = mm.percentile(self.df_tessellation["area"], graph, q=[30, 70])
        perc_old = mm.Percentiles(
            self.df_tessellation,
            "area",
            sw,
            "uID",
            interpolation="hazen",
            percentiles=[30, 70],
        ).frame
        assert_frame_equal(perc_new, perc_old, check_dtype=False, check_names=False)

    def test_distance_decay_linearly_weighted_percentiles(self):
        sw = mm.sw_high(k=3, gdf=self.df_tessellation, ids="uID")

        perc_new = mm.percentile(self.df_tessellation["area"], self.decay_graph)
        perc_old = mm.Percentiles(
            self.df_tessellation,
            "area",
            sw,
            "uID",
            weighted="linear",
            verbose=False,
        ).frame

        assert_frame_equal(perc_new, perc_old, check_dtype=False, check_names=False)

        perc_new = mm.percentile(
            self.df_tessellation["area"],
            self.decay_graph,
            q=[30, 70],
        )

        perc_old = mm.Percentiles(
            self.df_tessellation,
            "area",
            sw,
            "uID",
            percentiles=[30, 70],
            weighted="linear",
            verbose=False,
        ).frame
        assert_frame_equal(perc_new, perc_old, check_dtype=False, check_names=False)<|MERGE_RESOLUTION|>--- conflicted
+++ resolved
@@ -191,9 +191,7 @@
         r = self.graph.describe(area)
         r2 = self.graph.describe(area.values)
 
-<<<<<<< HEAD
         assert_frame_equal(r, r2, check_names=False)
-=======
         assert_frame_equal(r, r2)
 
     def test_values_range(self):
@@ -410,33 +408,16 @@
     @pytest.mark.skipif(
         not PD_210, reason="aggregation is different in previous pandas versions"
     )
-    def test_describe_reached_input(self):
-        with pytest.raises(
-            ValueError,
-            match=("One of result_index or graph has to be specified, but not both."),
-        ):
-            mm.describe_reached(self.df_buildings[["area"]], self.df_buildings["nID"])
-
-        with pytest.raises(
-            ValueError,
-            match=("One of result_index or graph has to be specified, but not both."),
-        ):
-            mm.describe_reached(
-                self.df_buildings[["area"]],
-                self.df_buildings["nID"],
-                result_index=self.df_streets.index,
-                graph=self.graph_sw,
-            )
->>>>>>> 86a7dc9a
-
-    @pytest.mark.skipif(
-        not PD_210, reason="aggregation is different in previous pandas versions"
-    )
-    def test_describe_reached(self):
+    def test_describe_agg(self):
         df = mm.describe_agg(
             self.df_buildings["area"],
             self.df_buildings["nID"],
             self.df_streets.index,
+        )
+
+        df_noindex = mm.describe_agg(
+            self.df_buildings["area"],
+            self.df_buildings["nID"],
         )
 
         # not testing std, there are different implementations:
@@ -463,6 +444,23 @@
         assert_result(df["sum"], expected_area_sum, self.df_streets)
         assert_result(df["mean"], expected_area_mean, self.df_streets)
 
+        assert df_noindex.shape[0] == 22
+        assert_frame_equal(df_noindex, df[df["sum"].notna()], check_names=False)
+
+        filtered_counts = mm.describe_agg(
+            self.df_buildings["area"],
+            self.df_buildings["nID"],
+            q=(10, 90),
+            statistics=["count"],
+        )["count"]
+        expected_filtered_area_count = {
+            "min": 1,
+            "max": 14,
+            "count": 22,
+            "mean": 4.727272,
+        }
+        assert_result(filtered_counts, expected_filtered_area_count, df_noindex)
+
         df = mm.describe_agg(
             self.df_buildings["fl_area"].values,
             self.df_buildings["nID"],
@@ -494,16 +492,34 @@
     @pytest.mark.skipif(
         not PD_210, reason="aggregation is different in previous pandas versions"
     )
-    def test_describe_reached_sw(self):
+    def test_describe_reached_agg(self):
         df_sw = mm.describe_reached_agg(
             self.df_buildings["fl_area"], self.df_buildings["nID"], graph=self.graph_sw
         )
-
-        # not using assert_result since the method
-        # is returning an aggregation, indexed based on nID
-        assert max(df_sw["count"]) == 138
         expected = {"min": 6, "max": 138, "count": 35, "mean": 67.8}
         assert_result(df_sw["count"], expected, self.df_streets, check_names=False)
+
+        df_sw_dummy_filtration = mm.describe_reached_agg(
+            self.df_buildings["fl_area"],
+            self.df_buildings["nID"],
+            graph=self.graph_sw,
+            q=(0, 100),
+        )
+        assert_frame_equal(
+            df_sw, df_sw_dummy_filtration, check_names=False, check_index_type=False
+        )
+
+        filtered_df = mm.describe_reached_agg(
+            self.df_buildings["fl_area"],
+            self.df_buildings["nID"],
+            graph=self.graph_sw,
+            q=(10, 90),
+            statistics=["count"],
+        )
+        filtered_expected = {"min": 4, "max": 110, "count": 35, "mean": 53.4571428}
+        assert_result(
+            filtered_df["count"], filtered_expected, self.df_streets, check_names=False
+        )
 
     @pytest.mark.skipif(
         not PD_210, reason="aggregation is different in previous pandas versions"
@@ -512,18 +528,13 @@
         island_result_df = mm.describe_agg(
             self.df_buildings["area"], self.df_buildings["nID"], self.df_streets.index
         )
-        island_result_series = mm.describe_agg(
-            self.df_buildings["area"], self.df_buildings["nID"], self.df_streets.index
-        )
+
         island_result_ndarray = mm.describe_agg(
             self.df_buildings["area"].values,
             self.df_buildings["nID"].values,
             self.df_streets.index,
         )
 
-        assert np.allclose(
-            island_result_df.values, island_result_series.values, equal_nan=True
-        )
         assert np.allclose(
             island_result_df.values, island_result_ndarray.values, equal_nan=True
         )
@@ -847,7 +858,6 @@
             new_fl_area, old_fl_area, check_names=False, check_dtype=False
         )
 
-<<<<<<< HEAD
         old_mean_fl_area = mm.Reached(
             self.df_streets,
             self.df_buildings,
@@ -892,7 +902,6 @@
             check_index_type=False,
         )
 
-=======
     def test_values_range(self):
         full_sw_new = mm.values_range(
             self.df_tessellation["area"], self.graph_diversity
@@ -1067,7 +1076,6 @@
         ).series
         assert_series_equal(un_new, un_old, check_dtype=False, check_names=False)
 
->>>>>>> 86a7dc9a
     def test_unweighted_percentile(self):
         sw = mm.sw_high(k=3, gdf=self.df_tessellation, ids="uID")
         graph = (
