--- conflicted
+++ resolved
@@ -223,7 +223,40 @@
         nearest = mm.get_nearest_street(self.df_buildings, streets, 10)
         assert (nearest == None).sum() == 137  # noqa: E711
 
-<<<<<<< HEAD
+    def test_buffered_limit(self):
+        limit = mm.buffered_limit(self.df_buildings, 50)
+        assert limit.geom_type == "Polygon"
+        assert pytest.approx(limit.area) == 366525.967849688
+
+    @pytest.mark.skipif(not LPS_GE_411, reason="libpysal>=4.11 required")
+    def test_buffered_limit_adaptive(self):
+        limit = mm.buffered_limit(self.df_buildings, "adaptive")
+        assert limit.geom_type == "Polygon"
+        assert pytest.approx(limit.area) == 355819.18954170
+
+        limit = mm.buffered_limit(self.df_buildings, "adaptive", max_buffer=30)
+        assert limit.geom_type == "Polygon"
+        assert pytest.approx(limit.area) == 304200.301833294
+
+        limit = mm.buffered_limit(
+            self.df_buildings, "adaptive", min_buffer=30, max_buffer=300
+        )
+        assert limit.geom_type == "Polygon"
+        assert pytest.approx(limit.area) == 357671.831894244
+
+    @pytest.mark.skipif(LPS_GE_411, reason="libpysal>=4.11 required")
+    def test_buffered_limit_adaptive_error(self):
+        with pytest.raises(
+            ImportError, match="Adaptive buffer requires libpysal 4.11 or higher."
+        ):
+            mm.buffered_limit(self.df_buildings, "adaptive")
+
+    def test_buffered_limit_error(self):
+        with pytest.raises(
+            ValueError, match="`buffer` must be either 'adaptive' or a number."
+        ):
+            mm.buffered_limit(self.df_buildings, "invalid")
+
     def test_blocks(self):
         blocks, buildings_id, tessellation_id = mm.generate_blocks(
             self.df_tessellation, self.df_streets, self.df_buildings
@@ -276,39 +309,4 @@
             blocks.geometry.to_frame(), res.blocks.geometry.to_frame()
         )
         assert_series_equal(buildings_id, res.buildings_id)
-        assert_series_equal(tessellation_id, res.tessellation_id)
-=======
-    def test_buffered_limit(self):
-        limit = mm.buffered_limit(self.df_buildings, 50)
-        assert limit.geom_type == "Polygon"
-        assert pytest.approx(limit.area) == 366525.967849688
-
-    @pytest.mark.skipif(not LPS_GE_411, reason="libpysal>=4.11 required")
-    def test_buffered_limit_adaptive(self):
-        limit = mm.buffered_limit(self.df_buildings, "adaptive")
-        assert limit.geom_type == "Polygon"
-        assert pytest.approx(limit.area) == 355819.18954170
-
-        limit = mm.buffered_limit(self.df_buildings, "adaptive", max_buffer=30)
-        assert limit.geom_type == "Polygon"
-        assert pytest.approx(limit.area) == 304200.301833294
-
-        limit = mm.buffered_limit(
-            self.df_buildings, "adaptive", min_buffer=30, max_buffer=300
-        )
-        assert limit.geom_type == "Polygon"
-        assert pytest.approx(limit.area) == 357671.831894244
-
-    @pytest.mark.skipif(LPS_GE_411, reason="libpysal>=4.11 required")
-    def test_buffered_limit_adaptive_error(self):
-        with pytest.raises(
-            ImportError, match="Adaptive buffer requires libpysal 4.11 or higher."
-        ):
-            mm.buffered_limit(self.df_buildings, "adaptive")
-
-    def test_buffered_limit_error(self):
-        with pytest.raises(
-            ValueError, match="`buffer` must be either 'adaptive' or a number."
-        ):
-            mm.buffered_limit(self.df_buildings, "invalid")
->>>>>>> a64d274d
+        assert_series_equal(tessellation_id, res.tessellation_id)