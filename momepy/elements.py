--- conflicted
+++ resolved
@@ -623,67 +623,9 @@
     # point with edges of size 2*MIN_SIZE, you know a priori that at least one
     # segment is intersected with the box. Otherwise, you could get an inexact
     # solution, there is an exception checking this, though.
-
-<<<<<<< HEAD
-    def distance(a, b):
-        return math.sqrt((a[0] - b[0]) ** 2 + (a[1] - b[1]) ** 2)
-
-    def get_distance(apoint, segment):
-        a = apoint
-        b, c = segment
-        # t = <a-b, c-b>/|c-b|**2
-        # because p(a) = t*(c-b)+b is the ortogonal projection of vector a
-        # over the rectline that includes the points b and c.
-        t = (a[0] - b[0]) * (c[0] - b[0]) + (a[1] - b[1]) * (c[1] - b[1])
-        t = t / ((c[0] - b[0]) ** 2 + (c[1] - b[1]) ** 2)
-        # Only if t 0 <= t <= 1 the projection is in the interior of
-        # segment b-c, and it is the point that minimize the distance
-        # (by pythagoras theorem).
-        if 0 < t < 1:
-            pcoords = (t * (c[0] - b[0]) + b[0], t * (c[1] - b[1]) + b[1])
-            dmin = distance(a, pcoords)
-            return pcoords, dmin
-        elif t <= 0:
-            return b, distance(a, b)
-        return c, distance(a, c)
-
-    def get_rtree(lines):
-        def generate_items():
-            sindx = 0
-            for nid, l in tqdm(lines, total=len(lines)):
-                for i in range(len(l) - 1):
-                    a, b = l[i]
-                    c, d = l[i + 1]
-                    segment = ((a, b), (c, d))
-                    box = (min(a, c), min(b, d), max(a, c), max(b, d))
-                    # box = left, bottom, right, top
-                    yield (sindx, box, (segment, nid))
-                    sindx += 1
-        return rtree.index.Index(generate_items())
-
-    def get_solution(idx, points):
-        result = {}
-        for p in tqdm(points, total=len(points)):
-            pbox = (p[0] - MIN_SIZE, p[1] - MIN_SIZE, p[0] + MIN_SIZE, p[1] + MIN_SIZE)
-            hits = idx.intersection(pbox, objects='raw')
-            d = INFTY
-            s = None
-            for h in hits:
-                nearest_p, new_d = get_distance(p, h[0])
-                if d >= new_d:
-                    d = new_d
-                    # s = (h[0], h[1], nearest_p, new_d)
-                    s = (h[0], h[1], h[-1])
-            result[p] = s
-            if s is None:
-                result[p] = (0, 0)
-
-        return result
-
     left = left.copy()
     right = right.copy()
-=======
->>>>>>> 0d553b61
+    
     if not isinstance(unique_id, str):
         left['mm_uid'] = unique_id
         unique_id = 'mm_uid'
@@ -721,14 +663,8 @@
     if series.isnull().any():
         import warnings
         warnings.warn('Some objects were not attached to the network. '
-<<<<<<< HEAD
-                      'Set larger min_size. {} affected elements'.format(sum(elements_m[network_id].isnull())))
-
-    return elements_m[network_id]
-=======
                       'Set larger min_size. {} affected elements'.format(sum(series.isnull())))
     return series
->>>>>>> 0d553b61
 
 
 def get_node_id(objects, nodes, edges, node_id, edge_id):
