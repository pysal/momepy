--- conflicted
+++ resolved
@@ -1168,21 +1168,10 @@
     def __init__(self, gdf, verbose=True):
         self.gdf = gdf
 
-<<<<<<< HEAD
         euclidean = gdf.geometry.apply(
             lambda geom: self._dist(geom.coords[0], geom.coords[-1])
         )
         self.series = euclidean / gdf.geometry.length
-=======
-        lenghts = gdf.geometry.length
-        # fill new column with the value of area, iterating over rows one by one
-        # TODO use math instead of shapely points
-        for index, geom in tqdm(
-            gdf.geometry.iteritems(), total=gdf.shape[0], disable=not verbose
-        ):
-            euclidean = Point(geom.coords[0]).distance(Point(geom.coords[-1]))
-            results_list.append(euclidean / lenghts.loc[index])
->>>>>>> 39a5502e
 
     def _dist(self, a, b):
         return math.hypot(b[0] - a[0], b[1] - a[1])
