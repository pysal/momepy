--- conflicted
+++ resolved
@@ -33,12 +33,7 @@
     return series
 
 
-<<<<<<< HEAD
-def sw_high(k, gdf=None, weights=None, ids=None, contiguity='queen', silent=True):
-
-=======
-def sw_high(k, gdf=None, weights=None, ids=None, contiguity="queen"):
->>>>>>> 618209d8
+def sw_high(k, gdf=None, weights=None, ids=None, contiguity="queen", silent=True):
     """
     Generate spatial weights based on Queen or Rook contiguity of order k.
 
@@ -78,27 +73,16 @@
     if weights is not None:
         first_order = weights
     elif gdf is not None:
-<<<<<<< HEAD
-        if contiguity == 'queen':
+        if contiguity == "queen":
             first_order = libpysal.weights.Queen.from_dataframe(gdf, ids=ids, silence_warnings=silent)
-        elif contiguity == 'rook':
+        elif contiguity == "rook":
             first_order = libpysal.weights.Rook.from_dataframe(gdf, ids=ids, silence_warnings=silent)
-=======
-        if contiguity == "queen":
-            first_order = libpysal.weights.Queen.from_dataframe(gdf, ids=ids)
-        elif contiguity == "rook":
-            first_order = libpysal.weights.Rook.from_dataframe(gdf, ids=ids)
->>>>>>> 618209d8
         else:
             raise ValueError(
                 "{} is not supported. Use 'queen' or 'rook'.".format(contiguity)
             )
     else:
-<<<<<<< HEAD
-        raise AttributeError('GeoDataFrame of spatial weights must be given.')
-=======
         raise AttributeError("GeoDataFrame or spatial weights must be given.")
->>>>>>> 618209d8
 
     joined = first_order
     for i in list(range(2, k + 1)):
