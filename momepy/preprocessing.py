--- conflicted
+++ resolved
@@ -811,11 +811,7 @@
         rab = rab[rab[area_col] < area_threshold_val]
 
     if include_adjacent is True:
-<<<<<<< HEAD
-
         # calculating a pseudo diameter for dimeter metric later
-=======
->>>>>>> 50f29d35
         bounds = rab.geometry.bounds
         rab = pd.concat([rab, bounds], axis=1)
         rab["deltax"] = rab.maxx - rab.minx
