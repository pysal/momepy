--- conflicted
+++ resolved
@@ -19,33 +19,6 @@
 with open("README.md", "r") as fh:
     long_description = fh.read()
 
-<<<<<<< HEAD
-setup(name='momepy',
-      version='0.1rc1',
-      description='Urban Morphology Measuring Toolkit',
-      long_description=long_description,
-      long_description_content_type="text/markdown",
-      license="MIT",
-      author='Martin Fleischmann',
-      author_email='martin@martinfleischmann.net',
-      keywords=["urban morphology",
-                "urban morphometrics",
-                "tessellation"],
-      url='http://momepy.org',
-      packages=['momepy', 'momepy.datasets'],
-      package_data={'momepy': data_files},
-      classifiers=["Programming Language :: Python :: 3",
-                   "License :: OSI Approved :: MIT License",
-                   "Operating System :: OS Independent",
-                   "Intended Audience :: Science/Research",
-                   "Topic :: Scientific/Engineering :: GIS"],
-      install_requires=["geopandas>=0.5.1",
-                        "networkx>=2.3",
-                        "libpysal>=4.1.0",
-                        "tqdm>=4.25.0"
-                        ]
-      )
-=======
 setup(
     name="momepy",
     version="0.1rc2",
@@ -69,8 +42,7 @@
     install_requires=[
         "geopandas>=0.5.1",
         "networkx>=2.3",
-        "libpysal>=4.0.1",
+        "libpysal>=4.1.0",
         "tqdm>=4.25.0",
     ],
-)
->>>>>>> 618209d8
+)